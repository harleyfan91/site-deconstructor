--- conflicted
+++ resolved
@@ -15,27 +15,13 @@
       console.log('Analyzing URL:', url);
       
       // Call the edge function directly with the URL parameter
-<<<<<<< HEAD
+
       const response = await fetch(`https://sxrhpwmdslxgwpqfdmxu.supabase.co/functions/v1/analyze?url=${encodeURIComponent(url)}`, {
         method: 'GET',
         headers: {
           'Authorization': `Bearer ${import.meta.env.VITE_SUPABASE_ANON_KEY ?? ''}`,
           'Content-Type': 'application/json',
-=======
-      const supabaseAnonKey =
-        process.env.NEXT_PUBLIC_SUPABASE_ANON_KEY ??
-        import.meta.env.NEXT_PUBLIC_SUPABASE_ANON_KEY ??
-        '';
 
-      const response = await fetch(
-        `https://sxrhpwmdslxgwpqfdmxu.supabase.co/functions/v1/analyze?url=${encodeURIComponent(url)}`,
-        {
-          method: 'GET',
-          headers: {
-            Authorization: `Bearer ${supabaseAnonKey}`,
-            'Content-Type': 'application/json',
-          },
->>>>>>> 5af702f7
         },
       );
 
