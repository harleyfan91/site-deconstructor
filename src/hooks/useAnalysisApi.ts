--- conflicted
+++ resolved
@@ -18,7 +18,6 @@
       
       // Call the edge function directly with the URL parameter
 
-<<<<<<< HEAD
       const response = await fetch(
         `https://sxrhpwmdslxgwpqfdmxu.supabase.co/functions/v1/analyze?url=${encodeURIComponent(url)}`,
         {
@@ -30,16 +29,7 @@
           },
         }
       );
-=======
-      const response = await fetch(`https://sxrhpwmdslxgwpqfdmxu.supabase.co/functions/v1/analyze?url=${encodeURIComponent(url)}`, {
-        method: 'GET',
-        headers: {
-          'Authorization': `Bearer ${import.meta.env.VITE_SUPABASE_ANON_KEY ?? ''}`,
-          'Content-Type': 'application/json'
 
-        },
-      });
->>>>>>> ce883542
 
       console.log('Response status:', response.status);
 
