--- conflicted
+++ resolved
@@ -178,7 +178,6 @@
       const x = margin + col * cellWidth;
       const y = yPosition;
       pdf.setFillColor(hex);
-<<<<<<< HEAD
       pdf.setDrawColor(0);
       pdf.setLineWidth(0.25);
       pdf.rect(x, y, 10, 5, 'F');
@@ -188,15 +187,7 @@
       pdf.setFont('helvetica', 'normal');
       pdf.setTextColor(colors.text);
       pdf.text(hex, x + 12, y + 4);
-=======
-      pdf.rect(x, y, 10, 10, 'F');
-      pdf.setDrawColor(0);
-      pdf.rect(x, y, 10, 10);
-      pdf.setFontSize(9);
-      pdf.setFont('helvetica', 'normal');
-      pdf.setTextColor(colors.text);
-      pdf.text(hex, x + 12, y + 7);
->>>>>>> af4c7a99
+
       col++;
       if (col === columns) {
         col = 0;
