--- conflicted
+++ resolved
@@ -454,15 +454,9 @@
       }
 
       addText(`Estimated Icons: ${ui.imageAnalysis.estimatedIcons}`, 10, colors.text, 10);
-<<<<<<< HEAD
       if (ui.imageAnalysis.iconUrls && ui.imageAnalysis.iconUrls.length > 0) {
         ui.imageAnalysis.iconUrls.forEach(url => {
-=======
-
-      if (ui.imageAnalysis.imageUrls && ui.imageAnalysis.imageUrls.length > 0) {
-        addText('Image Links:', 10, colors.text, 10);
-        ui.imageAnalysis.imageUrls.forEach(url => {
->>>>>>> f76db2bf
+
           addText(`• ${url}`, 9, colors.text, 15);
         });
       }
