export interface ContrastIssue {
  textColor: string;
  backgroundColor: string;
  ratio: number;
}

function hexToRgb(hex: string): {r:number;g:number;b:number} | null {
  const match = hex.replace('#','').match(/^([0-9a-f]{3}|[0-9a-f]{6})$/i);
  if (!match) return null;
  let h = match[0];
  if (h.length === 3) h = h.split('').map(c=>c+c).join('');
  const num = parseInt(h, 16);
  return {r:(num>>16)&255, g:(num>>8)&255, b:num&255};
}

function luminance(rgb:{r:number;g:number;b:number}): number {
  const a = [rgb.r, rgb.g, rgb.b].map(v => {
    const c = v/255;
    return c <= 0.03928 ? c/12.92 : Math.pow((c+0.055)/1.055, 2.4);
  });
  return 0.2126*a[0] + 0.7152*a[1] + 0.0722*a[2];
}

export function contrastRatio(hex1: string, hex2: string): number {
  const rgb1 = hexToRgb(hex1);
  const rgb2 = hexToRgb(hex2);
  if(!rgb1 || !rgb2) return 0;
  const L1 = luminance(rgb1);
  const L2 = luminance(rgb2);
  return (Math.max(L1,L2)+0.05)/(Math.min(L1,L2)+0.05);
}

export function extractContrastIssues(html: string): ContrastIssue[] {
  const issues: ContrastIssue[] = [];
  const styleRegex = /style=["']([^"']+)["']/gi;
  let match;
  while((match = styleRegex.exec(html)) !== null) {
    const style = match[1];
    const color = /color:\s*(#[0-9a-fA-F]{3,6})/i.exec(style)?.[1];
    const bg = /background-color:\s*(#[0-9a-fA-F]{3,6})/i.exec(style)?.[1];
    if(color && bg) {
      const ratio = contrastRatio(color, bg);
      if(ratio < 4.5) {
        issues.push({ textColor: color, backgroundColor: bg, ratio: parseFloat(ratio.toFixed(2)) });
      }
    }
  }
  return issues;
}


export async function extractCssColors(
  html: string,
  vibrant?: { from: (src: string) => { getPalette: () => Promise<Record<string, { hex: string }> > } }
): Promise<string[]> {
  const fallback = (): string[] => {

    const colorRegex = /#[0-9a-fA-F]{6}/g;
    const matches = html.match(colorRegex) || [];
    const counts: Record<string, number> = {};
    matches.forEach(hex => {
      counts[hex] = (counts[hex] || 0) + 1;
    });

    const sorted = Object.entries(counts).sort((a,b)=>b[1]-a[1]);
    return sorted.slice(0,5).map(([hex])=>hex);
  };

  try {
    if (!vibrant) {
<<<<<<< HEAD

      // Optional dependency loaded at runtime. The module provides a default export
      // when bundled via CommonJS, but may appear as the module itself when using
      // ESM typings. Cast to any to support both forms without type errors.
      // eslint-disable-next-line @typescript-eslint/no-explicit-any
      // @ts-ignore -- no type declarations for this optional dependency
      const mod: any = await import('node-vibrant');
      vibrant = mod.default || mod;

=======
      const { Vibrant } = await import('node-vibrant/node');
      vibrant = Vibrant;
>>>>>>> bc0cc8af
    }

    const imgMatch = html.match(/<img[^>]*src=["']([^"']+)["']/i);
    const imgUrl = imgMatch ? imgMatch[1] : null;
    if (!imgUrl || !vibrant) {
      return fallback();
    }

    const palette = await vibrant.from(imgUrl).getPalette();
    const colors = Object.values(palette)
      .filter(Boolean)
      .map((sw: any) => sw.hex)
      .filter(Boolean) as string[];

    if (colors.length === 0) return fallback();
    return colors.slice(0, 5);
  } catch (_e) {

    return fallback();
  }
}

export function extractFontFamilies(html: string): string[] {
  const fontRegex = /font-family:\s*([^;]+)/gi;
  const matches = html.match(fontRegex) || [];
  const families = matches.map(m => m.replace(/font-family:/i,'').split(',')[0].replace(/['"]/g,'').trim());
  return Array.from(new Set(families)).slice(0,3);
}<|MERGE_RESOLUTION|>--- conflicted
+++ resolved
@@ -68,7 +68,6 @@
 
   try {
     if (!vibrant) {
-<<<<<<< HEAD
 
       // Optional dependency loaded at runtime. The module provides a default export
       // when bundled via CommonJS, but may appear as the module itself when using
@@ -78,10 +77,7 @@
       const mod: any = await import('node-vibrant');
       vibrant = mod.default || mod;
 
-=======
-      const { Vibrant } = await import('node-vibrant/node');
-      vibrant = Vibrant;
->>>>>>> bc0cc8af
+
     }
 
     const imgMatch = html.match(/<img[^>]*src=["']([^"']+)["']/i);
