
import React, { useState } from 'react';
import { Box, Typography, Card, CardContent, Collapse, IconButton } from '@mui/material';
import { Palette, ChevronDown, ChevronUp } from 'lucide-react';
import type { AnalysisResponse } from '@/types/analysis';
import { groupByFrequency } from '@/lib/ui';

interface ColorExtractionCardProps {
  colors: AnalysisResponse['data']['ui']['colors'];
}

interface ColorGroup {
  name: string;
  colors: AnalysisResponse['data']['ui']['colors'];
}

interface FrequencyGroup {
  name: string;
  colors: AnalysisResponse['data']['ui']['colors'];
}

interface UsageGroup {
  name: string;
  groups: FrequencyGroup[];
}

const ColorExtractionCard: React.FC<ColorExtractionCardProps> = ({ colors }) => {
  const [expandedSections, setExpandedSections] = useState<Record<string, boolean>>({});

  const toggleSection = (sectionName: string) => {
    setExpandedSections(prev => ({
      ...prev,
      [sectionName]: !prev[sectionName]
    }));
  };

  // Helper function to determine color harmony group
  const getColorHarmonyGroup = (hex: string): string => {
    const rgb = hexToRgb(hex);
    if (!rgb) return 'Other';
    
    const { r, g, b } = rgb;
    const max = Math.max(r, g, b);
    const min = Math.min(r, g, b);
    const diff = max - min;
    
    // Grayscale
    if (diff < 15) return 'Grayscale';
    
    // Determine dominant color channel
    if (r === max && r > g + 20 && r > b + 20) return 'Warm Reds';
    if (g === max && g > r + 20 && g > b + 20) return 'Cool Greens';
    if (b === max && b > r + 20 && b > g + 20) return 'Cool Blues';
    if (r > 200 && g > 200 && b < 100) return 'Warm Yellows';
    if (r > 150 && g < 100 && b > 150) return 'Cool Purples';
    if (r > 150 && g > 100 && b < 100) return 'Warm Oranges';
    
    return 'Mixed Tones';
  };

  const hexToRgb = (hex: string): {r:number;g:number;b:number} | null => {
    const match = hex.replace('#','').match(/^([0-9a-f]{3}|[0-9a-f]{6})$/i);
    if (!match) return null;
    let h = match[0];
    if (h.length === 3) h = h.split('').map(c=>c+c).join('');
    const num = parseInt(h, 16);
    return {r:(num>>16)&255, g:(num>>8)&255, b:num&255};
  };

  // Group colors by usage category with improved handling
  const groupByUsage = (): UsageGroup[] => {
    const usageGroups: Record<string, AnalysisResponse['data']['ui']['colors']> = {};
    
    colors.forEach(color => {
      // Use the usage property from the backend, with fallback logic
      let usage = color.usage || 'Other';
      
      // Map old generic terms to meaningful categories
      if (usage === 'Primary' || usage === 'Secondary') {
        // Try to infer usage based on color characteristics
        const rgb = hexToRgb(color.hex);
        if (rgb) {
          const { r, g, b } = rgb;
          const brightness = (r * 299 + g * 587 + b * 114) / 1000;
          
          if (brightness > 240) {
            usage = 'Background';
          } else if (brightness < 50) {
            usage = 'Text';
          } else {
            usage = 'Theme';
          }
        } else {
          usage = 'Theme';
        }
      }
      
      if (!usageGroups[usage]) {
        usageGroups[usage] = [];
      }
      usageGroups[usage].push(color);
    });

    // Sort usage groups by importance
    const usageOrder = ['Background', 'Text', 'Theme', 'Accent', 'Border', 'Other'];
    const sortedGroups = usageOrder
      .filter(usage => usageGroups[usage])
      .map(usage => ({
        name: usage,
        groups: groupByFrequency(usageGroups[usage])
      }));

    // Add any remaining groups not in the predefined order
    Object.keys(usageGroups)
      .filter(usage => !usageOrder.includes(usage))
      .forEach(usage => {
        sortedGroups.push({
          name: usage,
          groups: groupByFrequency(usageGroups[usage])
        });
      });

    return sortedGroups;
  };

  // Group colors within a usage category by color harmony
  const groupByColorHarmony = (colors: AnalysisResponse['data']['ui']['colors']) => {
    const harmonyGroups: Record<string, AnalysisResponse['data']['ui']['colors']> = {};
    
    colors.forEach(color => {
      const harmonyGroup = getColorHarmonyGroup(color.hex);
      if (!harmonyGroups[harmonyGroup]) {
        harmonyGroups[harmonyGroup] = [];
      }
      harmonyGroups[harmonyGroup].push(color);
    });

    return Object.entries(harmonyGroups).map(([harmony, colors]) => ({
      name: harmony,
      colors: colors
    }));
  };

  const usageGroups = groupByUsage();

  // Initialize all sections as expanded
  React.useEffect(() => {
    const initialExpanded: Record<string, boolean> = {};
    usageGroups.forEach(group => {
      initialExpanded[group.name] = true;
    });
    setExpandedSections(initialExpanded);
  }, [colors]);

  return (
    <Card sx={{ borderRadius: 2, height: '100%' }}>
      <CardContent sx={{ p: 3 }}>
        <Box sx={{ display: 'flex', alignItems: 'center', mb: 3 }}>
          <Palette size={24} color="#FF6B35" style={{ marginRight: 8 }} />
          <Typography variant="h6" sx={{ fontWeight: 'bold' }}>
            Color Extraction
          </Typography>
        </Box>
        
        <Box>
          {usageGroups.map((usageGroup, usageIndex) => (
            <Box key={usageIndex} sx={{ mb: 2 }}>
              {/* Usage Category Header */}
              <Box
                sx={{
                  display: 'flex',
                  alignItems: 'center',
                  justifyContent: 'space-between',
                  cursor: 'pointer',
                  p: 1,
                  borderRadius: 1,
                  bgcolor: 'rgba(255, 107, 53, 0.05)',
                  '&:hover': {
                    bgcolor: 'rgba(255, 107, 53, 0.1)',
                  },
                }}
                onClick={() => toggleSection(usageGroup.name)}
              >
                <Typography variant="subtitle1" sx={{ fontWeight: 'bold', color: '#FF6B35' }}>
                  {usageGroup.name} ({usageGroup.groups.reduce((t,g)=>t+g.colors.length,0)})
                </Typography>
                <IconButton size="small">
                  {expandedSections[usageGroup.name] ? 
                    <ChevronUp size={20} /> : 
                    <ChevronDown size={20} />
                  }
                </IconButton>
              </Box>

              {/* Collapsible Content */}
              <Collapse in={expandedSections[usageGroup.name]}>
                <Box sx={{ mt: 2, ml: 2 }}>
                  {usageGroup.groups.map((freqGroup, freqIndex) => (
                    <Box key={freqIndex} sx={{ mb: 2 }}>
                      <Typography
                        variant="subtitle2"
<<<<<<< HEAD
                        sx={{ fontWeight: 'bold', mb: 1 }}
=======
                        sx={{ fontWeight: 'medium', mb: 1 }}
>>>>>>> ea2f3141
                      >
                        {freqGroup.name}
                      </Typography>
                      {groupByColorHarmony(freqGroup.colors).map((harmonyGroup, harmonyIndex) => (
                        <Box key={harmonyIndex} sx={{ mb: 3 }}>
                          <Typography
                            variant="subtitle2"
                            sx={{
                              fontWeight: 'medium',
                              color: 'text.secondary',
                              mb: 1,
                              fontSize: '0.85rem'
                            }}
                          >
                            {harmonyGroup.name}
                          </Typography>
                          <Box sx={{ display: 'flex', flexWrap: 'wrap', gap: 1, mb: 2 }}>
                            {harmonyGroup.colors.map((color, colorIndex) => (
                              <Box
                                key={colorIndex}
                                sx={{
                                  display: 'flex',
                                  alignItems: 'center',
                                  bgcolor: 'background.paper',
                                  border: '1px solid rgba(0,0,0,0.1)',
                                  borderRadius: 1,
                                  p: 1,
                                  minWidth: 140,
                                }}
                              >
                                <Box
                                  sx={{
                                    width: 24,
                                    height: 24,
                                    backgroundColor: color.hex,
                                    borderRadius: 0.5,
                                    mr: 1,
                                    border: '1px solid rgba(0,0,0,0.1)',
                                    flexShrink: 0,
                                  }}
                                />
                                <Box sx={{ flex: 1, minWidth: 0 }}>
                                  <Typography
                                    variant="caption"
                                    sx={{
                                      fontWeight: 'bold',
                                      display: 'block',
                                      overflow: 'hidden',
                                      textOverflow: 'ellipsis',
                                    }}
                                  >
                                    {color.name}
                                  </Typography>
                                  <Typography
                                    variant="caption"
                                    color="text.secondary"
                                    sx={{
                                      display: 'block',
                                      fontSize: '0.7rem'
                                    }}
                                  >
                                    {color.hex}
                                  </Typography>
                                </Box>
                              </Box>
                            ))}
                          </Box>
                        </Box>
                      ))}
                    </Box>
                  ))}
                </Box>
              </Collapse>
            </Box>
          ))}
        </Box>
      </CardContent>
    </Card>
  );
};

export default ColorExtractionCard;<|MERGE_RESOLUTION|>--- conflicted
+++ resolved
@@ -199,11 +199,8 @@
                     <Box key={freqIndex} sx={{ mb: 2 }}>
                       <Typography
                         variant="subtitle2"
-<<<<<<< HEAD
                         sx={{ fontWeight: 'bold', mb: 1 }}
-=======
-                        sx={{ fontWeight: 'medium', mb: 1 }}
->>>>>>> ea2f3141
+
                       >
                         {freqGroup.name}
                       </Typography>
