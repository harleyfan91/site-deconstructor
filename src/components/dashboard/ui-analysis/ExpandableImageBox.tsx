
import React from 'react';
import { Box, Typography, List, ListItem, Link, Card, CardContent } from '@mui/material';
import { ChevronDown } from 'lucide-react';

interface ExpandableImageBoxProps {
  title: string;
  count: number;
  format: string;
  totalSize: string;
  isExpanded: boolean;
  onToggle: () => void;
  urls: string[];
  emptyMessage: string;
}

const ExpandableImageBox: React.FC<ExpandableImageBoxProps> = ({
  title,
  count,
  format,
  totalSize,
  isExpanded,
  onToggle,
  urls,
  emptyMessage,
}) => {

  return (
    <Card
      onClick={onToggle}
      sx={{
<<<<<<< HEAD
=======
        border: '1px solid #E0E0E0',
>>>>>>> d6f8ca8a
        borderRadius: 2,
        textAlign: 'center',
        cursor: 'pointer',
        bgcolor: 'rgba(255, 107, 53, 0.05)',
        '&:hover': {
          bgcolor: 'rgba(255, 107, 53, 0.1)',
        },
      }}
    >
      <CardContent sx={{ p: 2 }}>
<<<<<<< HEAD
      <Typography variant="h6" sx={{ fontWeight: 'bold', color: '#FF6B35', mb: 1 }}>
=======
      <Typography variant="h6" sx={{ fontWeight: 'bold', mb: 1 }}>
>>>>>>> d6f8ca8a
        {count}
      </Typography>
      <Typography
        variant="subtitle2"
        gutterBottom
        sx={{
          fontWeight: isExpanded ? 'bold' : 'normal',
          color: '#FF6B35',
          display: 'flex',
          justifyContent: 'center',
          alignItems: 'center'
        }}
      >
        {title}
        <ChevronDown
          size={16}
          color="#FF6B35"
          style={{
            marginLeft: 4,
            transform: isExpanded ? 'rotate(180deg)' : 'rotate(0deg)',
            transition: 'transform 0.2s'
          }}
        />
      </Typography>
      <Typography variant="body2" color="text.secondary" sx={{ mb: 1 }}>
        {format}
      </Typography>
      <Typography variant="caption" color="text.secondary">
        {totalSize}
      </Typography>
      
      {isExpanded && (
        <Box sx={{ width: '100%', mt: 2, textAlign: 'left' }}>
          {urls && urls.length > 0 ? (
            <List dense>
              {urls.map((url, idx) => (
                <ListItem key={idx} disableGutters>
                  <Link 
                    href={url} 
                    target="_blank" 
                    rel="noopener noreferrer" 
                    underline="hover"
                    sx={{ wordBreak: 'break-all' }}
                  >
                    <Typography variant="body2">{url}</Typography>
                  </Link>
                </ListItem>
              ))}
            </List>
          ) : (
            <Typography variant="body2" color="text.secondary">
              {count > 0 ? "Loading image links..." : emptyMessage}
            </Typography>
          )}
        </Box>
      )}
      </CardContent>
    </Card>
  );
};

export default ExpandableImageBox;<|MERGE_RESOLUTION|>--- conflicted
+++ resolved
@@ -29,10 +29,7 @@
     <Card
       onClick={onToggle}
       sx={{
-<<<<<<< HEAD
-=======
-        border: '1px solid #E0E0E0',
->>>>>>> d6f8ca8a
+
         borderRadius: 2,
         textAlign: 'center',
         cursor: 'pointer',
@@ -43,11 +40,9 @@
       }}
     >
       <CardContent sx={{ p: 2 }}>
-<<<<<<< HEAD
+
       <Typography variant="h6" sx={{ fontWeight: 'bold', color: '#FF6B35', mb: 1 }}>
-=======
-      <Typography variant="h6" sx={{ fontWeight: 'bold', mb: 1 }}>
->>>>>>> d6f8ca8a
+
         {count}
       </Typography>
       <Typography
