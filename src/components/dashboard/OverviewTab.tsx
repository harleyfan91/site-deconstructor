
import React from 'react';
import { Box, Typography, Grid, Card, CardContent, CircularProgress, Alert } from '@mui/material';
import { TrendingUp, Users, Clock, Star } from 'lucide-react';
import type { AnalysisResponse } from '@/types/analysis';

interface OverviewTabProps {
  data: AnalysisResponse | null;
  loading: boolean;
  error: string | null;
}

const OverviewTab: React.FC<OverviewTabProps> = ({ data, loading, error }) => {
  if (loading) {
    return (
      <Box sx={{ display: 'flex', justifyContent: 'center', alignItems: 'center', py: 8 }}>
        <CircularProgress size={60} />
        <Typography variant="h6" sx={{ ml: 2 }}>Analyzing website...</Typography>
      </Box>
    );
  }

  if (error) {
    return (
      <Alert severity="error" sx={{ mt: 2 }}>
        {error}
      </Alert>
    );
  }

  if (!data) {
    return (
      <Alert severity="info" sx={{ mt: 2 }}>
        Enter a URL to analyze a website
      </Alert>
    );
  }

  const metrics = [
    {
      title: 'Overall Score',
      value: `${data.data.overview.overallScore}/100`,
      icon: Star,
      color: data.data.overview.overallScore >= 80 ? '#4CAF50' : data.data.overview.overallScore >= 60 ? '#FF9800' : '#F44336',
      description: data.data.overview.overallScore >= 80 ? 'Excellent performance overall' : data.data.overview.overallScore >= 60 ? 'Good, could be improved' : 'Needs improvement'
    },
    {
      title: 'Page Load Time',
      value: data.data.overview.pageLoadTime,
      icon: Clock,
      color: '#FF9800',
      description: 'Page loading performance'
    },
    {
      title: 'SEO Score',
      value: `${data.data.overview.seoScore}/100`,
      icon: TrendingUp,
      color: data.data.overview.seoScore >= 80 ? '#4CAF50' : data.data.overview.seoScore >= 60 ? '#FF9800' : '#F44336',
      description: data.data.overview.seoScore >= 80 ? 'Excellent SEO optimization' : 'SEO could be improved'
    },
    {
      title: 'User Experience',
      value: `${data.data.overview.userExperienceScore}/100`,
      icon: Users,
      color: data.data.overview.userExperienceScore >= 80 ? '#4CAF50' : '#2196F3',
      description: data.data.overview.userExperienceScore >= 80 ? 'Excellent user experience' : 'Good user experience'
    }
  ];

  return (
    <Box>
      <Typography variant="h5" gutterBottom sx={{ fontWeight: 'bold', mb: 3 }}>
        Website Overview - {data.url}
      </Typography>
      
      <Grid container spacing={3}>
        {metrics.map((metric, index) => {
          const IconComponent = metric.icon;
          return (
<<<<<<< HEAD
            <Grid item xs={12} sm={6} md={6} key={index}>
=======
            <Grid xs={12} sm={6} md={6} key={index}>
>>>>>>> f9ee7f76
              <Card sx={{ height: '100%', borderRadius: 2 }}>
                <CardContent sx={{ p: 3 }}>
                  <Box sx={{ display: 'flex', alignItems: 'center', mb: 2 }}>
                    <Box
                      sx={{
                        p: 1,
                        borderRadius: 1,
                        backgroundColor: `${metric.color}20`,
                        color: metric.color,
                        mr: 2
                      }}
                    >
                      <IconComponent size={24} />
                    </Box>
                    <Typography variant="h6" component="div" sx={{ fontWeight: 'bold' }}>
                      {metric.value}
                    </Typography>
                  </Box>
                  <Typography variant="subtitle1" gutterBottom sx={{ fontWeight: 'medium' }}>
                    {metric.title}
                  </Typography>
                  <Typography variant="body2" color="text.secondary">
                    {metric.description}
                  </Typography>
                </CardContent>
              </Card>
            </Grid>
          );
        })}
      </Grid>

      <Box sx={{ mt: 4 }}>
        <Typography variant="h6" gutterBottom sx={{ fontWeight: 'bold' }}>
          Analysis Summary
        </Typography>
        <Card sx={{ borderRadius: 2 }}>
          <CardContent sx={{ p: 3 }}>
            <Typography variant="body1" paragraph>
              Analysis completed at {new Date(data.timestamp).toLocaleString()}. 
              {data.data.overview.overallScore >= 80 ? 
                ' The page shows excellent performance across most metrics.' :
                ' The page has room for improvement in several areas.'
              }
            </Typography>
            <Typography variant="body1" paragraph>
              <strong>Key Findings:</strong>
            </Typography>
            <Box component="ul" sx={{ pl: 2 }}>
              <Typography component="li" variant="body2" sx={{ mb: 1 }}>
                SEO Score: {data.data.overview.seoScore}/100
              </Typography>
              <Typography component="li" variant="body2" sx={{ mb: 1 }}>
                Page Load Time: {data.data.overview.pageLoadTime}
              </Typography>
              <Typography component="li" variant="body2" sx={{ mb: 1 }}>
                User Experience Score: {data.data.overview.userExperienceScore}/100
              </Typography>
            </Box>
          </CardContent>
        </Card>
      </Box>
    </Box>
  );
};

export default OverviewTab;<|MERGE_RESOLUTION|>--- conflicted
+++ resolved
@@ -77,11 +77,9 @@
         {metrics.map((metric, index) => {
           const IconComponent = metric.icon;
           return (
-<<<<<<< HEAD
+
             <Grid item xs={12} sm={6} md={6} key={index}>
-=======
-            <Grid xs={12} sm={6} md={6} key={index}>
->>>>>>> f9ee7f76
+
               <Card sx={{ height: '100%', borderRadius: 2 }}>
                 <CardContent sx={{ p: 3 }}>
                   <Box sx={{ display: 'flex', alignItems: 'center', mb: 2 }}>
