
import React from 'react';
import { Box, Typography, Grid, Card, CardContent, CircularProgress, Alert } from '@mui/material';
import { TrendingUp, Users, Clock, Star } from 'lucide-react';
import type { AnalysisResponse } from '@/types/analysis';

interface OverviewTabProps {
  data: AnalysisResponse | null;
  loading: boolean;
  error: string | null;
}

const OverviewTab: React.FC<OverviewTabProps> = ({ data, loading, error }) => {
  if (loading) {
    return (
      <Box sx={{ display: 'flex', justifyContent: 'center', alignItems: 'center', py: 8 }}>
        <CircularProgress size={60} />
        <Typography variant="h6" sx={{ ml: 2 }}>Analyzing website...</Typography>
      </Box>
    );
  }

  if (error) {
    return (
      <Alert severity="error" sx={{ mt: 2 }}>
        {error}
      </Alert>
    );
  }

  if (!data) {
    return (
      <Alert severity="info" sx={{ mt: 2 }}>
        Enter a URL to analyze a website
      </Alert>
    );
  }

  const metrics = [
    {
      title: 'Overall Score',
      value: `${data.data.overview.overallScore}/100`,
      icon: Star,
      color: data.data.overview.overallScore >= 80 ? '#4CAF50' : data.data.overview.overallScore >= 60 ? '#FF9800' : '#F44336',
      description: data.data.overview.overallScore >= 80 ? 'Excellent performance overall' : data.data.overview.overallScore >= 60 ? 'Good, could be improved' : 'Needs improvement'
    },
    {
      title: 'Page Load Time',
      value: data.data.overview.pageLoadTime,
      icon: Clock,
      color: '#FF9800',
      description: 'Page loading performance'
    },
    {
      title: 'SEO Score',
      value: `${data.data.overview.seoScore}/100`,
      icon: TrendingUp,
      color: data.data.overview.seoScore >= 80 ? '#4CAF50' : data.data.overview.seoScore >= 60 ? '#FF9800' : '#F44336',
      description: data.data.overview.seoScore >= 80 ? 'Excellent SEO optimization' : 'SEO could be improved'
    },
    {
      title: 'User Experience',
      value: `${data.data.overview.userExperienceScore}/100`,
      icon: Users,
      color: data.data.overview.userExperienceScore >= 80 ? '#4CAF50' : '#2196F3',
      description: data.data.overview.userExperienceScore >= 80 ? 'Excellent user experience' : 'Good user experience'
    }
  ];

  return (
    <Box>
      <Typography variant="h5" gutterBottom sx={{ fontWeight: 'bold', mb: 3 }}>
        Website Overview - {data.url}
      </Typography>
      
      <Grid container spacing={3} alignItems="stretch">
        {metrics.map((metric, index) => {
          const IconComponent = metric.icon;
          return (
<<<<<<< HEAD
            <Grid item xs={12} sm={6} md={6} key={index} sx={{ display: 'flex' }}>
              <Card sx={{ height: '100%', borderRadius: 2, flexGrow: 1 }}>
=======

            <Grid item xs={12} sm={6} md={6} key={index}>

              <Card sx={{ height: '100%', borderRadius: 2 }}>
>>>>>>> c9a79c11
                <CardContent sx={{ p: 3 }}>
                  <Box sx={{ display: 'flex', alignItems: 'center', mb: 2 }}>
                    <Box
                      sx={{
                        p: 1,
                        borderRadius: 1,
                        backgroundColor: `${metric.color}20`,
                        color: metric.color,
                        mr: 2
                      }}
                    >
                      <IconComponent size={24} />
                    </Box>
                    <Typography variant="h6" component="div" sx={{ fontWeight: 'bold' }}>
                      {metric.value}
                    </Typography>
                  </Box>
                  <Typography variant="subtitle1" gutterBottom sx={{ fontWeight: 'medium' }}>
                    {metric.title}
                  </Typography>
                  <Typography variant="body2" color="text.secondary">
                    {metric.description}
                  </Typography>
                </CardContent>
              </Card>
            </Grid>
          );
        })}
      </Grid>

      <Box sx={{ mt: 4 }}>
        <Typography variant="h6" gutterBottom sx={{ fontWeight: 'bold' }}>
          Analysis Summary
        </Typography>
        <Card sx={{ borderRadius: 2 }}>
          <CardContent sx={{ p: 3 }}>
            <Typography variant="body1" paragraph>
              Analysis completed at {new Date(data.timestamp).toLocaleString()}. 
              {data.data.overview.overallScore >= 80 ? 
                ' The page shows excellent performance across most metrics.' :
                ' The page has room for improvement in several areas.'
              }
            </Typography>
            <Typography variant="body1" paragraph>
              <strong>Key Findings:</strong>
            </Typography>
            <Box component="ul" sx={{ pl: 2 }}>
              <Typography component="li" variant="body2" sx={{ mb: 1 }}>
                SEO Score: {data.data.overview.seoScore}/100
              </Typography>
              <Typography component="li" variant="body2" sx={{ mb: 1 }}>
                Page Load Time: {data.data.overview.pageLoadTime}
              </Typography>
              <Typography component="li" variant="body2" sx={{ mb: 1 }}>
                User Experience Score: {data.data.overview.userExperienceScore}/100
              </Typography>
            </Box>
          </CardContent>
        </Card>
      </Box>
    </Box>
  );
};

export default OverviewTab;<|MERGE_RESOLUTION|>--- conflicted
+++ resolved
@@ -77,15 +77,10 @@
         {metrics.map((metric, index) => {
           const IconComponent = metric.icon;
           return (
-<<<<<<< HEAD
+
             <Grid item xs={12} sm={6} md={6} key={index} sx={{ display: 'flex' }}>
               <Card sx={{ height: '100%', borderRadius: 2, flexGrow: 1 }}>
-=======
 
-            <Grid item xs={12} sm={6} md={6} key={index}>
-
-              <Card sx={{ height: '100%', borderRadius: 2 }}>
->>>>>>> c9a79c11
                 <CardContent sx={{ p: 3 }}>
                   <Box sx={{ display: 'flex', alignItems: 'center', mb: 2 }}>
                     <Box
