
import React from 'react';
import {
  Box,
  Typography,
  Card,
  CardContent,
  Alert,
  CircularProgress,
  Chip,
  Collapse,
  IconButton,
  useTheme,
  useMediaQuery,
<<<<<<< HEAD
} from '@mui/material';
import { ChevronDown, ChevronUp } from 'lucide-react';
=======
  Tooltip,
} from '@mui/material';
import { ChevronDown, ChevronUp } from 'lucide-react';  
>>>>>>> bae395a5
import type { AnalysisResponse } from '@/types/analysis';
import { dashIfEmpty } from '../../lib/ui';
import LegendContainer from './LegendContainer';

interface ComplianceTabProps {
  data: AnalysisResponse | null;
  loading: boolean;
  error: string | null;
}

function chipStateStyle(isActive: boolean, theme: any) {
  return isActive
    ? {
        variant: 'outlined' as const,
        sx: {
          borderColor: theme.palette.success.main,
          color: theme.palette.success.main,
          background: 'transparent',
          fontWeight: 600,
        },
      }
    : {
        variant: 'outlined' as const,
        color: 'default' as const,
        sx: {
          borderColor: theme.palette.grey[400],
          color: theme.palette.grey[400],
          background: 'transparent',
          fontWeight: 600,
        },
      };
}

const ComplianceTab: React.FC<ComplianceTabProps> = ({ data, loading, error }) => {
  const theme = useTheme();
  const isMobile = useMediaQuery(theme.breakpoints.down('md'));
  
  if (loading) {
    return (
      <Box sx={{ display: 'flex', justifyContent: 'center', alignItems: 'center', py: 8 }}>
        <CircularProgress size={60} />
        <Typography variant="h6" sx={{ ml: 2 }}>Analyzing compliance...</Typography>
      </Box>
    );
  }

  if (error) {
    return (
      <Alert severity="error" sx={{ mt: 2 }}>
        {error}
      </Alert>
    );
  }

  if (!data) {
    return (
      <Alert severity="info" sx={{ mt: 2 }}>
        Enter a URL to analyze site compliance
      </Alert>
    );
  }

  const { securityHeaders } = data;
  const [showAll, setShowAll] = React.useState(false);
<<<<<<< HEAD
  const theme = useTheme();
  const isMobile = useMediaQuery(theme.breakpoints.down('md'));

  const securityEntries = React.useMemo(
    () => Object.entries(securityHeaders),
    [securityHeaders]
  );
  const visibleCount = isMobile ? 5 : 10;
  const visibleEntries = securityEntries.slice(0, visibleCount);
  const hiddenEntries = securityEntries.slice(visibleCount);
=======
>>>>>>> bae395a5
  const tech = data.data.technical;
  const violations = tech.accessibility.violations;
  const social = tech.social || { hasOpenGraph: false, hasTwitterCard: false, hasShareButtons: false };
  const cookies = tech.cookies || { hasCookieScript: false, scripts: [] };
  const minify = tech.minification || { cssMinified: false, jsMinified: false };
  const links = tech.linkIssues || { brokenLinks: [], mixedContentLinks: [] };

  return (
    <Box>
      <Box sx={{ display: 'flex', alignItems: 'center', mb: 3 }}>
        <Typography variant="h5" gutterBottom sx={{ fontWeight: 'bold', flexGrow: 1 }}>
          Compliance Audits
        </Typography>
      </Box>
      <Box sx={{ display: 'grid', gridTemplateColumns: { xs: '1fr', md: '1fr 1fr' }, gap: 3 }}>
        <Card sx={{ borderRadius: 2 }}>
          <CardContent sx={{ p: 2 }}>
            <Typography variant="h6" gutterBottom sx={{ fontWeight: 'bold' }}>
              Security Headers
            </Typography>
<<<<<<< HEAD
            <Box component="ul" sx={{ pl: 2 }}>
              {visibleEntries.map(([k, v]) => (
                <Typography component="li" variant="body2" key={k}>
                  <strong>{k.toUpperCase()}:</strong> {dashIfEmpty(v)}
                </Typography>
              ))}
            </Box>
            {hiddenEntries.length > 0 && (
              <Box sx={{ mt: 1 }}>
                <Box
                  sx={{
                    display: 'flex',
                    alignItems: 'center',
                    justifyContent: 'space-between',
                    cursor: 'pointer',
                    p: 1,
                    borderRadius: 1,
                    bgcolor: 'rgba(255, 107, 53, 0.05)',
                    '&:hover': {
                      bgcolor: 'rgba(255, 107, 53, 0.1)',
                    },
                  }}
                  onClick={() => setShowAll((prev) => !prev)}
                >
                  <Typography
                    variant="subtitle1"
                    sx={{ fontWeight: 'bold', color: '#FF6B35' }}
                  >
                    All
                  </Typography>
                  <IconButton size="small">
                    {showAll ? <ChevronUp size={20} /> : <ChevronDown size={20} />}
                  </IconButton>
                </Box>
                <Collapse in={showAll}>
                  <Box component="ul" sx={{ pl: 2, mt: 1 }}>
                    {hiddenEntries.map(([k, v]) => (
=======
            {(() => {
              const allEntries = Object.entries(securityHeaders);
              const visibleCount = isMobile ? 5 : 10;
              const baseEntries = allEntries.slice(0, visibleCount);
              const extraEntries = allEntries.slice(visibleCount);
              return (
                <>
                  <Box component="ul" sx={{ pl: 2 }}>
                    {baseEntries.map(([k, v]) => (
>>>>>>> bae395a5
                      <Typography component="li" variant="body2" key={k}>
                        <strong>{k.toUpperCase()}:</strong> {dashIfEmpty(v)}
                      </Typography>
                    ))}
                  </Box>
<<<<<<< HEAD
                </Collapse>
              </Box>
            )}
=======
                  {extraEntries.length > 0 && (
                    <Box sx={{ mt: 1 }}>
                      <Box
                        sx={{
                          display: 'flex',
                          alignItems: 'center',
                          justifyContent: 'space-between',
                          cursor: 'pointer',
                          p: 1,
                          borderRadius: 1,
                          bgcolor: 'rgba(255, 107, 53, 0.05)',
                          '&:hover': {
                            bgcolor: 'rgba(255, 107, 53, 0.1)',
                          },
                        }}
                        onClick={() => setShowAll((prev) => !prev)}
                      >
                        <Typography
                          variant="subtitle1"
                          sx={{ fontWeight: 'bold', color: '#FF6B35' }}
                        >
                          All
                        </Typography>
                        <IconButton size="small">
                          {showAll ? <ChevronUp size={20} /> : <ChevronDown size={20} />}
                        </IconButton>
                      </Box>
                      <Collapse in={showAll}>
                        <Box component="ul" sx={{ pl: 2, mt: 1 }}>
                          {extraEntries.map(([k, v]) => (
                            <Typography component="li" variant="body2" key={k}>
                              <strong>{k.toUpperCase()}:</strong> {dashIfEmpty(v)}
                            </Typography>
                          ))}
                        </Box>
                      </Collapse>
                    </Box>
                  )}
                </>
              );
            })()}
>>>>>>> bae395a5
          </CardContent>
        </Card>

        <Card sx={{ borderRadius: 2 }}>
          <CardContent sx={{ p: 2 }}>
            <Typography variant="h6" gutterBottom sx={{ fontWeight: 'bold' }}>
              Accessibility Violations
            </Typography>
            {violations.length === 0 ? (
              <Typography variant="body2">None</Typography>
            ) : (
              <Box component="ul" sx={{ pl: 2 }}>
                {violations.map((v, i) => (
                  <Typography component="li" variant="body2" key={i}>
                    {v.id} {v.description ? `- ${v.description}` : ''}
                  </Typography>
                ))}
              </Box>
            )}
          </CardContent>
        </Card>

        <Box sx={{ gridColumn: { xs: '1', md: '1 / -1' } }}>
          <Card sx={{ borderRadius: 2 }}>
            <CardContent sx={{ p: 2 }}>
              <Typography variant="h6" gutterBottom sx={{ fontWeight: 'bold' }}>
                Other Checks
              </Typography>
              <Box sx={{ display: 'flex', flexWrap: 'wrap', gap: 1, mb: 2 }}>
                <Tooltip
                  title={social.hasOpenGraph ? 'Open Graph tags detected' : 'Open Graph tags missing'}
                  enterDelay={300}
                  enterTouchDelay={300}
                >
                  <Chip
                    label="Open Graph"
                    {...chipStateStyle(Boolean(social.hasOpenGraph), theme)}
                    size="small"
                    sx={{ cursor: 'help', ...chipStateStyle(Boolean(social.hasOpenGraph), theme).sx }}
                  />
                </Tooltip>
                <Tooltip
                  title={social.hasTwitterCard ? 'Twitter card tags detected' : 'Twitter card tags missing'}
                  enterDelay={300}
                  enterTouchDelay={300}
                >
                  <Chip
                    label="Twitter Card"
                    {...chipStateStyle(Boolean(social.hasTwitterCard), theme)}
                    size="small"
                    sx={{ cursor: 'help', ...chipStateStyle(Boolean(social.hasTwitterCard), theme).sx }}
                  />
                </Tooltip>
                <Tooltip
                  title={social.hasShareButtons ? 'Share buttons found' : 'Share buttons not found'}
                  enterDelay={300}
                  enterTouchDelay={300}
                >
                  <Chip
                    label="Share Buttons"
                    {...chipStateStyle(Boolean(social.hasShareButtons), theme)}
                    size="small"
                    sx={{ cursor: 'help', ...chipStateStyle(Boolean(social.hasShareButtons), theme).sx }}
                  />
                </Tooltip>
                <Tooltip
                  title={cookies.hasCookieScript ? 'Cookie consent script detected' : 'No cookie script found'}
                  enterDelay={300}
                  enterTouchDelay={300}
                >
                  <Chip
                    label="Cookie Script"
                    {...chipStateStyle(Boolean(cookies.hasCookieScript), theme)}
                    size="small"
                    sx={{ cursor: 'help', ...chipStateStyle(Boolean(cookies.hasCookieScript), theme).sx }}
                  />
                </Tooltip>
                <Tooltip
                  title={minify.cssMinified ? 'CSS files are minified' : 'CSS files are not minified'}
                  enterDelay={300}
                  enterTouchDelay={300}
                >
                  <Chip
                    label="CSS Minified"
                    {...chipStateStyle(Boolean(minify.cssMinified), theme)}
                    size="small"
                    sx={{ cursor: 'help', ...chipStateStyle(Boolean(minify.cssMinified), theme).sx }}
                  />
                </Tooltip>
                <Tooltip
                  title={minify.jsMinified ? 'JavaScript files are minified' : 'JavaScript files are not minified'}
                  enterDelay={300}
                  enterTouchDelay={300}
                >
                  <Chip
                    label="JS Minified"
                    {...chipStateStyle(Boolean(minify.jsMinified), theme)}
                    size="small"
                    sx={{ cursor: 'help', ...chipStateStyle(Boolean(minify.jsMinified), theme).sx }}
                  />
                </Tooltip>
              </Box>
              <Typography variant="body2">
                <strong>Broken Links:</strong> {links.brokenLinks.length || 0}
              </Typography>
              <Typography variant="body2">
                <strong>Mixed Content Links:</strong> {links.mixedContentLinks.length || 0}
              </Typography>
            </CardContent>
          </Card>
        </Box>
      </Box>
    </Box>
  );
};

export default ComplianceTab;<|MERGE_RESOLUTION|>--- conflicted
+++ resolved
@@ -12,14 +12,9 @@
   IconButton,
   useTheme,
   useMediaQuery,
-<<<<<<< HEAD
-} from '@mui/material';
-import { ChevronDown, ChevronUp } from 'lucide-react';
-=======
   Tooltip,
 } from '@mui/material';
 import { ChevronDown, ChevronUp } from 'lucide-react';  
->>>>>>> bae395a5
 import type { AnalysisResponse } from '@/types/analysis';
 import { dashIfEmpty } from '../../lib/ui';
 import LegendContainer from './LegendContainer';
@@ -84,7 +79,6 @@
 
   const { securityHeaders } = data;
   const [showAll, setShowAll] = React.useState(false);
-<<<<<<< HEAD
   const theme = useTheme();
   const isMobile = useMediaQuery(theme.breakpoints.down('md'));
 
@@ -95,8 +89,6 @@
   const visibleCount = isMobile ? 5 : 10;
   const visibleEntries = securityEntries.slice(0, visibleCount);
   const hiddenEntries = securityEntries.slice(visibleCount);
-=======
->>>>>>> bae395a5
   const tech = data.data.technical;
   const violations = tech.accessibility.violations;
   const social = tech.social || { hasOpenGraph: false, hasTwitterCard: false, hasShareButtons: false };
@@ -117,7 +109,6 @@
             <Typography variant="h6" gutterBottom sx={{ fontWeight: 'bold' }}>
               Security Headers
             </Typography>
-<<<<<<< HEAD
             <Box component="ul" sx={{ pl: 2 }}>
               {visibleEntries.map(([k, v]) => (
                 <Typography component="li" variant="body2" key={k}>
@@ -155,69 +146,14 @@
                 <Collapse in={showAll}>
                   <Box component="ul" sx={{ pl: 2, mt: 1 }}>
                     {hiddenEntries.map(([k, v]) => (
-=======
-            {(() => {
-              const allEntries = Object.entries(securityHeaders);
-              const visibleCount = isMobile ? 5 : 10;
-              const baseEntries = allEntries.slice(0, visibleCount);
-              const extraEntries = allEntries.slice(visibleCount);
-              return (
-                <>
-                  <Box component="ul" sx={{ pl: 2 }}>
-                    {baseEntries.map(([k, v]) => (
->>>>>>> bae395a5
                       <Typography component="li" variant="body2" key={k}>
                         <strong>{k.toUpperCase()}:</strong> {dashIfEmpty(v)}
                       </Typography>
                     ))}
                   </Box>
-<<<<<<< HEAD
                 </Collapse>
               </Box>
             )}
-=======
-                  {extraEntries.length > 0 && (
-                    <Box sx={{ mt: 1 }}>
-                      <Box
-                        sx={{
-                          display: 'flex',
-                          alignItems: 'center',
-                          justifyContent: 'space-between',
-                          cursor: 'pointer',
-                          p: 1,
-                          borderRadius: 1,
-                          bgcolor: 'rgba(255, 107, 53, 0.05)',
-                          '&:hover': {
-                            bgcolor: 'rgba(255, 107, 53, 0.1)',
-                          },
-                        }}
-                        onClick={() => setShowAll((prev) => !prev)}
-                      >
-                        <Typography
-                          variant="subtitle1"
-                          sx={{ fontWeight: 'bold', color: '#FF6B35' }}
-                        >
-                          All
-                        </Typography>
-                        <IconButton size="small">
-                          {showAll ? <ChevronUp size={20} /> : <ChevronDown size={20} />}
-                        </IconButton>
-                      </Box>
-                      <Collapse in={showAll}>
-                        <Box component="ul" sx={{ pl: 2, mt: 1 }}>
-                          {extraEntries.map(([k, v]) => (
-                            <Typography component="li" variant="body2" key={k}>
-                              <strong>{k.toUpperCase()}:</strong> {dashIfEmpty(v)}
-                            </Typography>
-                          ))}
-                        </Box>
-                      </Collapse>
-                    </Box>
-                  )}
-                </>
-              );
-            })()}
->>>>>>> bae395a5
           </CardContent>
         </Card>
 
