
import React from 'react';
import {
  Box,
  Typography,
  Card,
  CardContent,
  Alert,
  CircularProgress,
  Chip,
  useTheme,
  Tooltip,
  Collapse,
  IconButton,
} from '@mui/material';
import { ChevronDown, ChevronUp, Shield } from 'lucide-react';
import type { AnalysisResponse } from '@/types/analysis';
import { dashIfEmpty } from '../../lib/ui';
import { calculateSecurityScore } from '../../lib/seo';
import { useSessionState } from '../../hooks/useSessionState';

interface ComplianceTabProps {
  data: AnalysisResponse | null;
  loading: boolean;
  error: string | null;
}

function chipStateStyle(isActive: boolean, theme: any) {
  return isActive
    ? {
        variant: 'outlined' as const,
        sx: {
          borderColor: theme.palette.success.main,
          color: theme.palette.success.main,
          background: 'transparent',
          fontWeight: 600,
        },
      }
    : {
        variant: 'outlined' as const,
        color: 'default' as const,
        sx: {
          borderColor: theme.palette.grey[400],
          color: theme.palette.grey[400],
          background: 'transparent',
          fontWeight: 600,
        },
      };
}

const ComplianceTab: React.FC<ComplianceTabProps> = ({ data, loading, error }) => {
  const theme = useTheme();
  const [securityHeadersExpanded, setSecurityHeadersExpanded] = useSessionState('compliance-security-headers-expanded', false);
  
  if (loading) {
    return (
      <Box sx={{ display: 'flex', justifyContent: 'center', alignItems: 'center', py: 8 }}>
        <CircularProgress size={60} />
        <Typography variant="h6" sx={{ ml: 2 }}>Analyzing compliance...</Typography>
      </Box>
    );
  }

  if (error) {
    return (
      <Alert severity="error" sx={{ mt: 2 }}>
        {error}
      </Alert>
    );
  }

  if (!data) {
    return (
      <Alert severity="info" sx={{ mt: 2 }}>
        Enter a URL to analyze site compliance
      </Alert>
    );
  }

  const { securityHeaders } = data;
  const securityEntries = React.useMemo(
    () => Object.entries(securityHeaders),
    [securityHeaders]
  );
  const securityScore = calculateSecurityScore(securityHeaders);
  const headersDetected = securityEntries.filter(([, v]) => v && v !== '').length;
  
  const tech = data.data.technical;
  const violations = tech.accessibility.violations;
  const social = tech.social || { hasOpenGraph: false, hasTwitterCard: false, hasShareButtons: false };
  const cookies = tech.cookies || { hasCookieScript: false, scripts: [] };
  const minify = tech.minification || { cssMinified: false, jsMinified: false };
  const links = tech.linkIssues || { brokenLinks: [], mixedContentLinks: [] };

  const getSecurityScoreColor = (score: number) => {
    if (score >= 80) return theme.palette.success.main;
    if (score >= 60) return theme.palette.warning.main;
    return theme.palette.error.main;
  };

  return (
    <Box>
      <Box sx={{ display: 'flex', alignItems: 'center', mb: 3 }}>
        <Typography variant="h5" gutterBottom sx={{ fontWeight: 'bold', flexGrow: 1 }}>
          Compliance Audits
        </Typography>
      </Box>
      
      <Box sx={{ display: 'grid', gridTemplateColumns: { xs: '1fr', md: '1fr 1fr' }, gap: 3, mb: 3 }}>
        {/* Security Headers - back to top-left position */}
        <Card sx={{ borderRadius: 2 }}>
          <CardContent sx={{ p: 2 }}>
            <Box
              sx={{
                display: 'flex',
                alignItems: 'center',
                justifyContent: 'space-between',
                cursor: 'pointer',
              }}
              onClick={() => setSecurityHeadersExpanded(!securityHeadersExpanded)}
            >
              <Box sx={{ display: 'flex', alignItems: 'center', gap: 1 }}>
                <Shield size={20} />
                <Typography variant="h6" sx={{ fontWeight: 'bold' }}>
                  Security Headers
                </Typography>
<<<<<<< HEAD
                <Badge
                  badgeContent={headersDetected}
                  color="primary"
                  sx={{
                    mr: 1,
                    '& .MuiBadge-badge': {
                      backgroundColor: getSecurityScoreColor(securityScore),
                    },
=======
              </Box>
              <Box sx={{ display: 'flex', alignItems: 'center', gap: 1, ml: 2 }}>
                <Chip
                  label={`${headersDetected} of ${securityEntries.length}`}
                  variant="outlined"
                  size="small"
                  sx={{
                    borderColor: getSecurityScoreColor(securityScore),
                    color: getSecurityScoreColor(securityScore),
                    backgroundColor: `${getSecurityScoreColor(securityScore)}20`,
                    fontWeight: 600,
                    mr: 1,
>>>>>>> 510b9f3e
                  }}
                />
                <Chip
                  label={`${securityScore}%`}
                  size="small"
                  sx={{
                    backgroundColor: getSecurityScoreColor(securityScore),
                    color: 'white',
                    fontWeight: 600,
                  }}
                />
              </Box>
              <IconButton size="small">
                {securityHeadersExpanded ? <ChevronUp size={20} /> : <ChevronDown size={20} />}
              </IconButton>
            </Box>
            
            <Collapse in={securityHeadersExpanded} timeout="auto">
              <Box sx={{ mt: 2 }}>
                <Box component="ul" sx={{ pl: 2 }}>
                  {securityEntries.map(([k, v]) => (
                    <Typography component="li" variant="body2" key={k}>
                      <strong>{k.toUpperCase()}:</strong> {dashIfEmpty(v)}
                    </Typography>
                  ))}
                </Box>
              </Box>
            </Collapse>
          </CardContent>
        </Card>

        {/* Accessibility Violations - stays top-right */}
        <Card sx={{ borderRadius: 2 }}>
          <CardContent sx={{ p: 2 }}>
            <Typography variant="h6" gutterBottom sx={{ fontWeight: 'bold' }}>
              Accessibility Violations
            </Typography>
            {violations.length === 0 ? (
              <Typography variant="body2">None</Typography>
            ) : (
              <Box component="ul" sx={{ pl: 2 }}>
                {violations.map((v, i) => (
                  <Typography component="li" variant="body2" key={i}>
                    {v.id} {v.description ? `- ${v.description}` : ''}
                  </Typography>
                ))}
              </Box>
            )}
          </CardContent>
        </Card>
      </Box>

      {/* Other Checks - back to bottom, full-width */}
      <Card sx={{ borderRadius: 2 }}>
        <CardContent sx={{ p: 2 }}>
          <Typography variant="h6" gutterBottom sx={{ fontWeight: 'bold' }}>
            Other Checks
          </Typography>
          <Box sx={{ display: 'flex', flexWrap: 'wrap', gap: 1, mb: 2 }}>
            <Tooltip
              title={social.hasOpenGraph ? 'Open Graph tags detected' : 'Open Graph tags missing'}
              enterDelay={300}
              enterTouchDelay={300}
            >
              <Chip
                label="Open Graph"
                {...chipStateStyle(Boolean(social.hasOpenGraph), theme)}
                size="small"
                sx={{ cursor: 'help', ...chipStateStyle(Boolean(social.hasOpenGraph), theme).sx }}
              />
            </Tooltip>
            <Tooltip
              title={social.hasTwitterCard ? 'Twitter card tags detected' : 'Twitter card tags missing'}
              enterDelay={300}
              enterTouchDelay={300}
            >
              <Chip
                label="Twitter Card"
                {...chipStateStyle(Boolean(social.hasTwitterCard), theme)}
                size="small"
                sx={{ cursor: 'help', ...chipStateStyle(Boolean(social.hasTwitterCard), theme).sx }}
              />
            </Tooltip>
            <Tooltip
              title={social.hasShareButtons ? 'Share buttons found' : 'Share buttons not found'}
              enterDelay={300}
              enterTouchDelay={300}
            >
              <Chip
                label="Share Buttons"
                {...chipStateStyle(Boolean(social.hasShareButtons), theme)}
                size="small"
                sx={{ cursor: 'help', ...chipStateStyle(Boolean(social.hasShareButtons), theme).sx }}
              />
            </Tooltip>
            <Tooltip
              title={cookies.hasCookieScript ? 'Cookie consent script detected' : 'No cookie script found'}
              enterDelay={300}
              enterTouchDelay={300}
            >
              <Chip
                label="Cookie Script"
                {...chipStateStyle(Boolean(cookies.hasCookieScript), theme)}
                size="small"
                sx={{ cursor: 'help', ...chipStateStyle(Boolean(cookies.hasCookieScript), theme).sx }}
              />
            </Tooltip>
            <Tooltip
              title={minify.cssMinified ? 'CSS files are minified' : 'CSS files are not minified'}
              enterDelay={300}
              enterTouchDelay={300}
            >
              <Chip
                label="CSS Minified"
                {...chipStateStyle(Boolean(minify.cssMinified), theme)}
                size="small"
                sx={{ cursor: 'help', ...chipStateStyle(Boolean(minify.cssMinified), theme).sx }}
              />
            </Tooltip>
            <Tooltip
              title={minify.jsMinified ? 'JavaScript files are minified' : 'JavaScript files are not minified'}
              enterDelay={300}
              enterTouchDelay={300}
            >
              <Chip
                label="JS Minified"
                {...chipStateStyle(Boolean(minify.jsMinified), theme)}
                size="small"
                sx={{ cursor: 'help', ...chipStateStyle(Boolean(minify.jsMinified), theme).sx }}
              />
            </Tooltip>
          </Box>
          <Typography variant="body2">
            <strong>Broken Links:</strong> {links.brokenLinks.length || 0}
          </Typography>
          <Typography variant="body2">
            <strong>Mixed Content Links:</strong> {links.mixedContentLinks.length || 0}
          </Typography>
        </CardContent>
      </Card>
    </Box>
  );
};

export default ComplianceTab;<|MERGE_RESOLUTION|>--- conflicted
+++ resolved
@@ -124,7 +124,6 @@
                 <Typography variant="h6" sx={{ fontWeight: 'bold' }}>
                   Security Headers
                 </Typography>
-<<<<<<< HEAD
                 <Badge
                   badgeContent={headersDetected}
                   color="primary"
@@ -133,20 +132,6 @@
                     '& .MuiBadge-badge': {
                       backgroundColor: getSecurityScoreColor(securityScore),
                     },
-=======
-              </Box>
-              <Box sx={{ display: 'flex', alignItems: 'center', gap: 1, ml: 2 }}>
-                <Chip
-                  label={`${headersDetected} of ${securityEntries.length}`}
-                  variant="outlined"
-                  size="small"
-                  sx={{
-                    borderColor: getSecurityScoreColor(securityScore),
-                    color: getSecurityScoreColor(securityScore),
-                    backgroundColor: `${getSecurityScoreColor(securityScore)}20`,
-                    fontWeight: 600,
-                    mr: 1,
->>>>>>> 510b9f3e
                   }}
                 />
                 <Chip
