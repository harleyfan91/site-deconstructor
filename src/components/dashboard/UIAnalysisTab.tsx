
import React from 'react';
import { Box, Typography, Grid, CircularProgress, Alert } from '@mui/material';
import type { AnalysisResponse } from '@/types/analysis';
import ColorExtractionCard from './ui-analysis/ColorExtractionCard';
import FontAnalysisCard from './ui-analysis/FontAnalysisCard';
import ImageAnalysisCard from './ui-analysis/ImageAnalysisCard';
import ContrastWarningsCard from './ui-analysis/ContrastWarningsCard';

interface UIAnalysisTabProps {
  data: AnalysisResponse | null;
  loading: boolean;
  error: string | null;
}

const UIAnalysisTab: React.FC<UIAnalysisTabProps> = ({ data, loading, error }) => {
  if (loading) {
    return (
      <Box sx={{ display: 'flex', justifyContent: 'center', alignItems: 'center', py: 8 }}>
        <CircularProgress size={60} />
        <Typography variant="h6" sx={{ ml: 2 }}>Analyzing UI elements...</Typography>
      </Box>
    );
  }

  if (error) {
    return (
      <Alert severity="error" sx={{ mt: 2 }}>
        {error}
      </Alert>
    );
  }

  if (!data) {
    return (
      <Alert severity="info" sx={{ mt: 2 }}>
        Enter a URL to analyze website UI elements
      </Alert>
    );
  }

  const { colors, fonts, images, imageAnalysis } = data.data.ui;
  
  console.log('Image analysis data:', imageAnalysis);
  
  return (
    <Box>
      <Typography variant="h5" gutterBottom sx={{ fontWeight: 'bold', mb: 3 }}>
        User Interface Analysis
      </Typography>

      <Grid container spacing={3} alignItems="stretch" columns={{ xs: 12, md: 12 }}>
        {/* Color Extraction */}
<<<<<<< HEAD
        <Grid item xs={12} md={6} lg={6} sx={{ display: 'flex', width: '100%' }}>
=======
        <Grid item xs={12} md={6}>
>>>>>>> d953958f
          <ColorExtractionCard colors={colors} />
        </Grid>

        {/* Font Analysis */}
<<<<<<< HEAD
        <Grid item xs={12} md={6} lg={6} sx={{ display: 'flex', width: '100%' }}>
=======
        <Grid item xs={12} md={6}>
>>>>>>> d953958f
          <FontAnalysisCard fonts={fonts} />
        </Grid>

        {/* Contrast Warnings */}
<<<<<<< HEAD
        <Grid item xs={12} md={6} lg={6} sx={{ display: 'flex', width: '100%' }}>
=======

        <Grid item xs={12} md={6}>

>>>>>>> d953958f
          <ContrastWarningsCard issues={data.data.ui.contrastIssues} />
        </Grid>

        {/* Image Analysis */}
<<<<<<< HEAD
        <Grid item xs={12} sx={{ display: 'flex', width: '100%' }}>
=======
        <Grid item xs={12}>
>>>>>>> d953958f
          <ImageAnalysisCard
            images={images}
            imageAnalysis={imageAnalysis}
          />
        </Grid>
      </Grid>
    </Box>
  );
};

export default UIAnalysisTab;<|MERGE_RESOLUTION|>--- conflicted
+++ resolved
@@ -51,40 +51,30 @@
 
       <Grid container spacing={3} alignItems="stretch" columns={{ xs: 12, md: 12 }}>
         {/* Color Extraction */}
-<<<<<<< HEAD
+
         <Grid item xs={12} md={6} lg={6} sx={{ display: 'flex', width: '100%' }}>
-=======
-        <Grid item xs={12} md={6}>
->>>>>>> d953958f
+
           <ColorExtractionCard colors={colors} />
         </Grid>
 
         {/* Font Analysis */}
-<<<<<<< HEAD
+
         <Grid item xs={12} md={6} lg={6} sx={{ display: 'flex', width: '100%' }}>
-=======
-        <Grid item xs={12} md={6}>
->>>>>>> d953958f
+
           <FontAnalysisCard fonts={fonts} />
         </Grid>
 
         {/* Contrast Warnings */}
-<<<<<<< HEAD
+
         <Grid item xs={12} md={6} lg={6} sx={{ display: 'flex', width: '100%' }}>
-=======
 
-        <Grid item xs={12} md={6}>
-
->>>>>>> d953958f
           <ContrastWarningsCard issues={data.data.ui.contrastIssues} />
         </Grid>
 
         {/* Image Analysis */}
-<<<<<<< HEAD
+
         <Grid item xs={12} sx={{ display: 'flex', width: '100%' }}>
-=======
-        <Grid item xs={12}>
->>>>>>> d953958f
+
           <ImageAnalysisCard
             images={images}
             imageAnalysis={imageAnalysis}
