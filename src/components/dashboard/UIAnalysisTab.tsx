
import React from 'react';
import { Box, Typography, Grid, CircularProgress, Alert } from '@mui/material';
import type { AnalysisResponse } from '@/types/analysis';
import ColorExtractionCard from './ui-analysis/ColorExtractionCard';
import FontAnalysisCard from './ui-analysis/FontAnalysisCard';
import ImageAnalysisCard from './ui-analysis/ImageAnalysisCard';
import ContrastWarningsCard from './ui-analysis/ContrastWarningsCard';

interface UIAnalysisTabProps {
  data: AnalysisResponse | null;
  loading: boolean;
  error: string | null;
}

const UIAnalysisTab: React.FC<UIAnalysisTabProps> = ({ data, loading, error }) => {
  if (loading) {
    return (
      <Box sx={{ display: 'flex', justifyContent: 'center', alignItems: 'center', py: 8 }}>
        <CircularProgress size={60} />
        <Typography variant="h6" sx={{ ml: 2 }}>Analyzing UI elements...</Typography>
      </Box>
    );
  }

  if (error) {
    return (
      <Alert severity="error" sx={{ mt: 2 }}>
        {error}
      </Alert>
    );
  }

  if (!data) {
    return (
      <Alert severity="info" sx={{ mt: 2 }}>
        Enter a URL to analyze website UI elements
      </Alert>
    );
  }

  const { colors, fonts, images, imageAnalysis } = data.data.ui;
  
  console.log('Image analysis data:', imageAnalysis);
  
  return (
    <Box>
      <Typography variant="h5" gutterBottom sx={{ fontWeight: 'bold', mb: 3 }}>
        User Interface Analysis
      </Typography>

      <Grid container spacing={3} alignItems="stretch">
        {/* Color Extraction */}

        <Grid xs={12} md={6} sx={{ display: 'flex' }}>


          <ColorExtractionCard colors={colors} />
        </Grid>

        {/* Font Analysis */}

<<<<<<< HEAD
        <Grid xs={12} md={6} sx={{ display: 'flex' }}>
=======
        <Grid item xs={12} md={6} sx={{ display: 'flex' }}>
>>>>>>> ad48b36a


          <FontAnalysisCard fonts={fonts} />
        </Grid>

        {/* Contrast Warnings */}

<<<<<<< HEAD
        <Grid xs={12} md={6} sx={{ display: 'flex' }}>
=======
        <Grid item xs={12} md={6} sx={{ display: 'flex' }}>
>>>>>>> ad48b36a


          <ContrastWarningsCard issues={data.data.ui.contrastIssues} />
        </Grid>

        {/* Image Analysis */}
<<<<<<< HEAD
        <Grid xs={12} md={6} sx={{ display: 'flex' }}>
=======
        <Grid item xs={12} md={6} sx={{ display: 'flex', width: '100%' }}>
>>>>>>> ad48b36a


          <ImageAnalysisCard
            images={images}
            imageAnalysis={imageAnalysis}
          />
        </Grid>
      </Grid>
    </Box>
  );
};

export default UIAnalysisTab;<|MERGE_RESOLUTION|>--- conflicted
+++ resolved
@@ -60,11 +60,8 @@
 
         {/* Font Analysis */}
 
-<<<<<<< HEAD
         <Grid xs={12} md={6} sx={{ display: 'flex' }}>
-=======
-        <Grid item xs={12} md={6} sx={{ display: 'flex' }}>
->>>>>>> ad48b36a
+
 
 
           <FontAnalysisCard fonts={fonts} />
@@ -72,22 +69,16 @@
 
         {/* Contrast Warnings */}
 
-<<<<<<< HEAD
         <Grid xs={12} md={6} sx={{ display: 'flex' }}>
-=======
-        <Grid item xs={12} md={6} sx={{ display: 'flex' }}>
->>>>>>> ad48b36a
+
 
 
           <ContrastWarningsCard issues={data.data.ui.contrastIssues} />
         </Grid>
 
         {/* Image Analysis */}
-<<<<<<< HEAD
+
         <Grid xs={12} md={6} sx={{ display: 'flex' }}>
-=======
-        <Grid item xs={12} md={6} sx={{ display: 'flex', width: '100%' }}>
->>>>>>> ad48b36a
 
 
           <ImageAnalysisCard
