--- conflicted
+++ resolved
@@ -57,7 +57,6 @@
           </Card>
         </Grid>
 
-<<<<<<< HEAD
         {/* Font Analysis & Contrast Warnings */}
         <Grid container item xs={12} spacing={2} justifyContent="center">
           <Grid item xs={12} md={6} sx={{ display: 'flex' }}>
@@ -75,24 +74,7 @@
               </CardContent>
             </Card>
           </Grid>
-=======
-        {/* Font Analysis */}
-        <Grid xs={12} md={6} sx={{ display: 'flex' }}>
-          <Card sx={{ borderRadius: 2, flexGrow: 1, width: '100%' }}>
-            <CardContent sx={{ p: 3 }}>
-              <FontAnalysisCard fonts={fonts} />
-            </CardContent>
-          </Card>
-        </Grid>
 
-        {/* Contrast Warnings */}
-        <Grid xs={12} md={6} sx={{ display: 'flex' }}>
-          <Card sx={{ borderRadius: 2, flexGrow: 1, width: '100%' }}>
-            <CardContent sx={{ p: 3 }}>
-              <ContrastWarningsCard issues={data.data.ui.contrastIssues} />
-            </CardContent>
-          </Card>
->>>>>>> 8d85b516
         </Grid>
 
         {/* Image Analysis */}
