--- conflicted
+++ resolved
@@ -230,7 +230,6 @@
   return images;
 }
 
-<<<<<<< HEAD
 export async function assemblePDF(images: string[]): Promise<jsPDF> {
   if (images.length === 0) {
     throw new Error('No images provided');
@@ -262,11 +261,7 @@
       };
       img.src = dataUrl;
     });
-=======
-export function assemblePDF(images: string[]): jsPDF {
-  if (images.length === 0) {
-    throw new Error('No images provided');
->>>>>>> d7066d5b
+
   }
 
   const [first, ...rest] = images;
