
# Welcome to your Lovable project

## Project info

**URL**: https://lovable.dev/projects/3a4c0dbb-697f-4cc3-8786-dfa109c5a225

## How can I edit this code?

There are several ways of editing your application.

**Use Lovable**

Simply visit the [Lovable Project](https://lovable.dev/projects/3a4c0dbb-697f-4cc3-8786-dfa109c5a225) and start prompting.

Changes made via Lovable will be committed automatically to this repo.

**Use your preferred IDE**

If you want to work locally using your own IDE, you can clone this repo and push changes. Pushed changes will also be reflected in Lovable.

The only requirement is having Node.js & npm installed - [install with nvm](https://github.com/nvm-sh/nvm#installing-and-updating)

Follow these steps:

```sh
# Step 1: Clone the repository using the project's Git URL.
git clone <YOUR_GIT_URL>

# Step 2: Navigate to the project directory.
cd <YOUR_PROJECT_NAME>

# Step 3: Install the necessary dependencies.
npm i

# Step 4: Start the development server with auto-reloading and an instant preview.
npm run dev
```

**Edit a file directly in GitHub**

- Navigate to the desired file(s).
- Click the "Edit" button (pencil icon) at the top right of the file view.
- Make your changes and commit the changes.

**Use GitHub Codespaces**

- Navigate to the main page of your repository.
- Click on the "Code" button (green button) near the top right.
- Select the "Codespaces" tab.
- Click on "New codespace" to launch a new Codespace environment.
- Edit files directly within the Codespace and commit and push your changes once you're done.

## What technologies are used for this project?

This project is built with:

- Vite
- TypeScript
- React
- Material-UI
- Tailwind CSS
- Supabase (Backend & Database)

## Tech Stack Detection

This application uses **Wappalyzer** for accurate technology detection on analyzed websites. Wappalyzer is an open-source tool that identifies technologies used on websites including:

- JavaScript frameworks (React, Vue, Angular, etc.)
- CSS frameworks (Bootstrap, Tailwind, etc.)
- Content Management Systems
- Analytics tools
- E-commerce platforms
- Web servers and hosting solutions
- And much more...

The integration provides comprehensive technology fingerprinting without requiring API keys or external dependencies beyond the Wappalyzer npm package.

## Environment Setup

Create a `.env` file in the project root with these variables:

```sh
VITE_SUPABASE_ANON_KEY=<your-supabase-anon-key>
SUPABASE_URL=<your-supabase-url>
SUPABASE_SERVICE_ROLE_KEY=<your-service-role-key>
```

The Vite build exposes `VITE_SUPABASE_ANON_KEY` to the browser so the dashboard can call the Supabase function. The remaining variables are used by the serverless function when running locally.

<<<<<<< HEAD
To enable color palette extraction with `node-vibrant`, install the optional dependency:

```sh
npm install node-vibrant
```

=======
>>>>>>> 5b95a3da
## How can I deploy this project?

Simply open [Lovable](https://lovable.dev/projects/3a4c0dbb-697f-4cc3-8786-dfa109c5a225) and click on Share -> Publish.

## Environment Variables

The frontend needs your Supabase anonymous key to authorize requests. Set
`NEXT_PUBLIC_SUPABASE_ANON_KEY` in your shell or `.env` file with the value from
your Supabase project before running the app or tests.

## Can I connect a custom domain to my Lovable project?

Yes, you can!

To connect a domain, navigate to Project > Settings > Domains and click Connect Domain.

Read more here: [Setting up a custom domain](https://docs.lovable.dev/tips-tricks/custom-domain#step-by-step-guide)

## Continuous Integration and Testing

Automated tests cover the analysis utilities, export functions and UI helpers.
Every pull request runs these tests via GitHub Actions using the workflow at
`.github/workflows/ci.yml`.

Run tests locally with:

```sh
npm run test
npx tsc -p tsconfig.json --noEmit
```

## Manual UI Review

For changes that affect the dashboard, follow the
[Manual UI Review Checklist](docs/Manual_UI_Checklist.md). It walks through
loading the app locally, verifying each tab, testing export features and checking
responsive layout.<|MERGE_RESOLUTION|>--- conflicted
+++ resolved
@@ -88,15 +88,13 @@
 
 The Vite build exposes `VITE_SUPABASE_ANON_KEY` to the browser so the dashboard can call the Supabase function. The remaining variables are used by the serverless function when running locally.
 
-<<<<<<< HEAD
 To enable color palette extraction with `node-vibrant`, install the optional dependency:
 
 ```sh
 npm install node-vibrant
 ```
 
-=======
->>>>>>> 5b95a3da
+
 ## How can I deploy this project?
 
 Simply open [Lovable](https://lovable.dev/projects/3a4c0dbb-697f-4cc3-8786-dfa109c5a225) and click on Share -> Publish.
