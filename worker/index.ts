import { eq, and } from "drizzle-orm";
import * as schema from "../shared/schema.ts";
import { analyzeTech } from "./analysers/tech";
import { analyzeColors } from "./analysers/colors";
import { analyzeSEO } from "./analysers/seo";
import { analyzePerformance } from "./analysers/perf";

// Task runners mapping
const runners: Record<string, (url: string) => Promise<any>> = {
  tech: analyzeTech,
  colors: analyzeColors,
  seo: analyzeSEO,
  perf: analyzePerformance,
};

async function generateUrlHash(url: string): Promise<string> {
  const crypto = await import('crypto');
  return crypto.createHash('sha256').update(url).digest('hex');
}

async function initializeWorker() {
  console.log('🔗 Initializing worker database connection...');

  // Ensure environment variables are loaded
  if (!process.env.VITE_SUPABASE_URL || !process.env.SUPABASE_SERVICE_ROLE_KEY) {
    console.error('❌ Missing required environment variables');
    console.log('VITE_SUPABASE_URL:', process.env.VITE_SUPABASE_URL ? 'SET' : 'MISSING');
    console.log('SUPABASE_SERVICE_ROLE_KEY:', process.env.SUPABASE_SERVICE_ROLE_KEY ? 'SET' : 'MISSING');
    throw new Error('Missing required environment variables');
  }

  try {
    // Import database connection after environment is ready
    const { db } = await import('../server/db.js');
    console.log('✅ Database connection established');

    // Test the connection
    const testQuery = await db.select().from(schema.scans).limit(1);
    console.log('✅ Database test query successful');

    return db;
  } catch (error) {
    console.error('❌ Failed to connect to database:', error);
    throw error;
  }
}

async function work() {
  console.log('🚀 Worker started - initializing...');

  const db = await initializeWorker();
  console.log('🔄 Starting task polling loop...');

  while (true) {
    try {
      console.log('🔍 Polling for queued tasks...');

      // Get next queued task
      const tasks = await db
        .select()
        .from(schema.scanTasks)
        .where(eq(schema.scanTasks.status, "queued"))
        .orderBy(schema.scanTasks.taskId)
        .limit(1);

      console.log(`📊 Found ${tasks.length} queued tasks`);
      
      // Debug: Check total tasks in database
      const allTasks = await db.select().from(schema.scanTasks).limit(5);
      console.log(`🔍 Total tasks in database: ${allTasks.length}`);
      if (allTasks.length > 0) {
        console.log(`📋 Sample tasks:`, allTasks.map(t => ({
          id: t.taskId,
          type: t.type,
          status: t.status,
          scanId: t.scanId
        })));
      }
      
      // Debug: Check scans in database
      const allScans = await db.select().from(schema.scans).limit(3);
      console.log(`📊 Total scans in database: ${allScans.length}`);
      if (allScans.length > 0) {
        console.log(`🔗 Recent scans:`, allScans.map(s => ({
          id: s.id,
          url: s.url,
          createdAt: s.createdAt
        })));
      }

      if (!tasks.length) {
        // No tasks available, wait and continue
        console.log('😴 No tasks found, waiting 5 seconds...');
        await new Promise((r) => setTimeout(r, 5000));
        continue;
      }

      const task = tasks[0];
      console.log(`📋 Processing task: ${task.type} for scan ${task.scanId}`);

      // Mark task as running
      await db
        .update(schema.scanTasks)
        .set({ status: "running" })
        .where(eq(schema.scanTasks.taskId, task.taskId));

      try {
        // Get the URL from the scan record
        const scans = await db
          .select()
          .from(schema.scans)
          .where(eq(schema.scans.id, task.scanId!))
          .limit(1);

        if (!scans.length) {
          throw new Error(`Scan not found: ${task.scanId}`);
        }

        const url = scans[0].url!;
        console.log(`🔍 Analyzing ${task.type} for URL: ${url}`);

        // Run the appropriate analyzer
        const result = await runners[task.type](url);

        // Generate URL hash
        const urlHash = await generateUrlHash(url);
        const cacheKey = `${task.type}_${urlHash}`;


<<<<<<< HEAD
=======
        // Also store using direct DB insert as backup
        try {
          await db
            .insert(schema.analysisCache)
            .values({
              scanId: task.scanId!,
              type: task.type,
              urlHash: urlHash,
              originalUrl: url,
              auditJson: result,
            })
            .onConflictDoUpdate({
              target: [schema.analysisCache.scanId, schema.analysisCache.type],
              set: {
                auditJson: result,
                expiresAt: new Date(),
              },
            });
          console.log(`✅ Direct DB cache stored for ${task.type}: ${url}`);
        } catch (dbError) {
          console.error(`❌ Direct DB cache error for ${task.type}:`, dbError);
        }
>>>>>>> 0178e190

        // Mark task as complete
        await db
          .update(schema.scanTasks)
          .set({ status: "complete" })
          .where(eq(schema.scanTasks.taskId, task.taskId));

        console.log(`✅ Completed ${task.type} analysis for scan ${task.scanId}`);

        // Check if all tasks for this scan are complete
        const remainingTasks = await db
          .select()
          .from(schema.scanTasks)
          .where(
            and(
              eq(schema.scanTasks.scanId, task.scanId!),
              eq(schema.scanTasks.status, "queued")
            )
          );

        if (remainingTasks.length === 0) {
          // All tasks complete, update scan status
          await db
            .update(schema.scanStatus)
            .set({ 
              status: "complete",
              progress: 100 
            })
            .where(eq(schema.scanStatus.scanId, task.scanId!));

          console.log(`🎉 All tasks completed for scan ${task.scanId}`);
        }

      } catch (err) {
        console.error(`❌ Error processing ${task.type} for scan ${task.scanId}:`, err);

        // Mark task as failed
        await db
          .update(schema.scanTasks)
          .set({ 
            status: "failed",
            payload: { error: err instanceof Error ? err.message : String(err) }
          })
          .where(eq(schema.scanTasks.taskId, task.taskId));
      }

    } catch (err) {
      console.error('💥 Worker error:', err);
      // Wait before retrying
      await new Promise((r) => setTimeout(r, 5000));
    }
  }
}

// Graceful shutdown handling
process.on('SIGTERM', () => {
  console.log('🛑 Worker shutting down...');
  process.exit(0);
});

process.on('SIGINT', () => {
  console.log('🛑 Worker interrupted...');
  process.exit(0);
});

// Start worker with error handling
work().catch((error) => {
  console.error('💥 Worker crashed:', error);
  process.exit(1);
});<|MERGE_RESOLUTION|>--- conflicted
+++ resolved
@@ -127,32 +127,6 @@
         const cacheKey = `${task.type}_${urlHash}`;
 
 
-<<<<<<< HEAD
-=======
-        // Also store using direct DB insert as backup
-        try {
-          await db
-            .insert(schema.analysisCache)
-            .values({
-              scanId: task.scanId!,
-              type: task.type,
-              urlHash: urlHash,
-              originalUrl: url,
-              auditJson: result,
-            })
-            .onConflictDoUpdate({
-              target: [schema.analysisCache.scanId, schema.analysisCache.type],
-              set: {
-                auditJson: result,
-                expiresAt: new Date(),
-              },
-            });
-          console.log(`✅ Direct DB cache stored for ${task.type}: ${url}`);
-        } catch (dbError) {
-          console.error(`❌ Direct DB cache error for ${task.type}:`, dbError);
-        }
->>>>>>> 0178e190
-
         // Mark task as complete
         await db
           .update(schema.scanTasks)
