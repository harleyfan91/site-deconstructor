--- conflicted
+++ resolved
@@ -1,48 +1,4 @@
-<<<<<<< HEAD
-export async function runTech(url: string) {
-  console.log(`🔧 Running tech analysis for: ${url}`);
-  
-  // Simulate processing time (1-3 seconds)
-  await new Promise(r => setTimeout(r, Math.random() * 2000 + 1000));
-  
-  // Return fake tech analysis data
-  return {
-    type: "tech",
-    url,
-    timestamp: new Date().toISOString(),
-    technologies: [
-      {
-        name: "React",
-        version: "18.2.0",
-        confidence: 95,
-        category: "JavaScript frameworks"
-      },
-      {
-        name: "TypeScript",
-        version: "5.0.0", 
-        confidence: 90,
-        category: "Programming languages"
-      },
-      {
-        name: "Vite",
-        version: "5.4.0",
-        confidence: 85,
-        category: "Build tools"
-      }
-    ],
-    security: {
-      https: true,
-      hsts: false,
-      csp: false,
-      xfo: true
-    },
-    performance: {
-      minified: true,
-      gzipped: true,
-      bundleSize: "2.1MB"
-    }
-  };
-=======
+
 import { normalizeUrl } from '../../shared/utils/normalizeUrl.js';
 
 export async function analyzeTech(url: string): Promise<any> {
@@ -68,5 +24,4 @@
     console.error('❌ Tech analysis failed:', error);
     throw error;
   }
->>>>>>> f81ce233
 }