--- conflicted
+++ resolved
@@ -357,54 +357,27 @@
 
     // Basic analysis for other sections (simplified)
     const analysis_basic = await performBasicAnalysis(html, url);
-
-<<<<<<< HEAD
     const responseSecurityHeaders = {
-=======
-    const securityHeaders = {
->>>>>>> a65836fc
+
       csp: response.headers.get('content-security-policy') || '',
       hsts: response.headers.get('strict-transport-security') || ''
     };
 
-<<<<<<< HEAD
-=======
- 1ccvdv-codex/implement-schema-and-typing-updates
->>>>>>> a65836fc
     // Fetch PageSpeed Insights metrics (resolved from merge conflict)
     const psi = await fetchPageSpeedData(url);
 
     const coreWebVitals = psi.coreWebVitals;
 
-<<<<<<< HEAD
-=======
-    const coreWebVitals = { lcp: 0, fid: 0, cls: 0 };
- Codex
-
->>>>>>> a65836fc
     return {
       id: crypto.randomUUID(),
       url: url,
       timestamp: new Date().toISOString(),
       status: 'complete' as const,
       coreWebVitals,
-<<<<<<< HEAD
       securityHeaders: responseSecurityHeaders,
       performanceScore: psi.performanceScore,
       seoScore: psi.seoScore,
       readabilityScore: psi.readabilityScore,
-=======
-      securityHeaders,
- 1ccvdv-codex/implement-schema-and-typing-updates
-      performanceScore: psi.performanceScore,
-      seoScore: psi.seoScore,
-      readabilityScore: psi.readabilityScore,
-
-      performanceScore: analysis_basic.performance.performanceScore,
-      seoScore: analysis_basic.seo.score,
-      readabilityScore: 0,
- Codex
->>>>>>> a65836fc
       complianceStatus: 'pass' as const,
       data: {
         overview: {
