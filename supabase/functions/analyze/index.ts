--- conflicted
+++ resolved
@@ -6,10 +6,7 @@
 import { analyzeAccessibility, extractSecurityHeaders } from '../../src/lib/accessibility.ts';
 import { extractContrastIssues, extractCssColors, extractFontFamilies } from '../../src/lib/design.ts';
 import { detectSocialMeta, detectShareButtons, detectCookieScripts, detectMinification, checkLinks } from '../../src/lib/social.ts';
-<<<<<<< HEAD
-=======
-
->>>>>>> 02f1fba1
+
 
 // CORS headers for frontend communication
 const corsHeaders = {
@@ -392,10 +389,7 @@
       seoScore: psi.seoScore,
       readabilityScore: psi.readabilityScore,
       complianceStatus,
-<<<<<<< HEAD
-=======
-
->>>>>>> 02f1fba1
+
       data: {
         overview: {
           overallScore: analysis_basic.overallScore,
@@ -418,10 +412,7 @@
           cookies: cookieInfo,
           minification: minInfo,
           linkIssues: linkIssues,
-<<<<<<< HEAD
-=======
-
->>>>>>> 02f1fba1
+
         },
         adTags: adTags,
       },
@@ -483,10 +474,7 @@
           cookies: { hasCookieScript: false, scripts: [] },
           minification: { cssMinified: false, jsMinified: false },
           linkIssues: { brokenLinks: [], mixedContentLinks: [] },
-<<<<<<< HEAD
-=======
-
->>>>>>> 02f1fba1
+
         },
         adTags: {
           hasGAM: false,
@@ -541,11 +529,9 @@
     seoScore,
     userExperienceScore: 70,
     ui: {
-<<<<<<< HEAD
+
       colors: buildColorObjects(extractCssColors(html)),
-=======
-      colors: buildColorObjects(await extractCssColors(html)),
->>>>>>> 02f1fba1
+
       fonts: buildFontObjects(extractFontFamilies(html)),
       images: analyzeImages(imageMatches),
       contrastIssues: extractContrastIssues(html),
