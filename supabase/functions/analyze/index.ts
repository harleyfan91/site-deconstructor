--- conflicted
+++ resolved
@@ -7,10 +7,7 @@
 import { extractContrastIssues, extractCssColors, extractFontFamilies } from '../../src/lib/design.ts';
 import { detectSocialMeta, detectShareButtons, detectCookieScripts, detectMinification, checkLinks } from '../../src/lib/social.ts';
 import { extractMetaTags, isMobileResponsive, computeReadabilityScore, calculateSecurityScore } from '../../src/lib/seo.ts';
-<<<<<<< HEAD
-=======
-
->>>>>>> 77169083
+
 
 // CORS headers for frontend communication
 const corsHeaders = {
@@ -367,10 +364,7 @@
     const analysis_basic = await performBasicAnalysis(html, url);
 
     const responseSecurityHeaders = extractSecurityHeaders(response.headers as any);
-<<<<<<< HEAD
-=======
-
->>>>>>> 77169083
+
     const securityScore = calculateSecurityScore(responseSecurityHeaders);
 
     const accessibilityViolations = analyzeAccessibility(html);
@@ -384,10 +378,6 @@
       complianceStatus = securityScore < 50 || accessibilityViolations.length > 2 ? 'fail' : 'warn';
     }
 
-<<<<<<< HEAD
-=======
-
->>>>>>> 77169083
     const socialMeta = detectSocialMeta(html);
     socialMeta.hasShareButtons = detectShareButtons(html);
     const cookieInfo = detectCookieScripts(html);
@@ -408,15 +398,10 @@
       securityHeaders: responseSecurityHeaders,
       performanceScore: psi.performanceScore,
       seoScore: psi.seoScore,
-<<<<<<< HEAD
+
       readabilityScore: readabilityScore,
       complianceStatus,
-=======
-
-      readabilityScore: readabilityScore,
-      complianceStatus,
-
->>>>>>> 77169083
+
       data: {
         overview: {
           overallScore: analysis_basic.overallScore,
@@ -435,19 +420,13 @@
           healthGrade: analysis_basic.technical.healthGrade,
           issues: analysis_basic.technical.issues,
           securityScore,
-<<<<<<< HEAD
-=======
-
->>>>>>> 77169083
+
           accessibility: { violations: accessibilityViolations },
           social: socialMeta,
           cookies: cookieInfo,
           minification: minInfo,
           linkIssues: linkIssues,
-<<<<<<< HEAD
-=======
-
->>>>>>> 77169083
+
         },
         adTags: adTags,
       },
@@ -508,19 +487,13 @@
           healthGrade: 'C',
           issues: [],
           securityScore: 0,
-<<<<<<< HEAD
-=======
-
->>>>>>> 77169083
+
           accessibility: { violations: [] },
           social: { hasOpenGraph: false, hasTwitterCard: false, hasShareButtons: false },
           cookies: { hasCookieScript: false, scripts: [] },
           minification: { cssMinified: false, jsMinified: false },
           linkIssues: { brokenLinks: [], mixedContentLinks: [] },
-<<<<<<< HEAD
-=======
-
->>>>>>> 77169083
+
         },
         adTags: {
           hasGAM: false,
@@ -576,10 +549,7 @@
     userExperienceScore: 70,
     ui: {
       colors: buildColorObjects(extractCssColors(html)),
-<<<<<<< HEAD
-=======
-
->>>>>>> 77169083
+
       fonts: buildFontObjects(extractFontFamilies(html)),
       images: analyzeImages(imageMatches),
       contrastIssues: extractContrastIssues(html),
