// DEPRECATED: Old HTML keyword scans removed—now using Wappalyzer for tech detection

import { serve } from "https://deno.land/std@0.168.0/http/server.ts"
import { createClient } from 'https://esm.sh/@supabase/supabase-js@2'
import { DOMParser } from "https://deno.land/x/deno_dom@v0.1.38/deno-dom-wasm.ts";
import { analyzeAccessibility, extractSecurityHeaders } from '../../src/lib/accessibility.ts';
import { extractContrastIssues, extractCssColors, extractFontFamilies } from '../../src/lib/design.ts';
import { detectSocialMeta, detectShareButtons, detectCookieScripts, detectMinification, checkLinks } from '../../src/lib/social.ts';
<<<<<<< HEAD
import { extractMetaTags, isMobileResponsive, computeReadabilityScore, calculateSecurityScore } from '../../src/lib/seo.ts';
=======

>>>>>>> e098901b

// CORS headers for frontend communication
const corsHeaders = {
  'Access-Control-Allow-Origin': '*',
  'Access-Control-Allow-Headers': 'authorization, x-client-info, apikey, content-type',
  'Access-Control-Allow-Methods': 'GET, POST, OPTIONS',
}

// Security headers
const securityHeaders = {
  'Content-Security-Policy': "default-src 'self'",
  'X-Frame-Options': 'DENY',
  'X-Content-Type-Options': 'nosniff',
  'Referrer-Policy': 'strict-origin-when-cross-origin',
}

// URL validation schema
const urlValidation = (url: string): { isValid: boolean; error?: string } => {
  try {
    const parsed = new URL(url);
    if (!['http:', 'https:'].includes(parsed.protocol)) {
      return { isValid: false, error: 'Only HTTP and HTTPS protocols are allowed' };
    }
    return { isValid: true };
  } catch (error) {
    return { isValid: false, error: 'Invalid URL format' };
  }
};

interface TechEntry {
  category: string;
  technology: string;
}

interface ImageAnalysisData {
  totalImages: number;
  estimatedPhotos: number;
  estimatedIcons: number;
  imageUrls: string[];
  photoUrls: string[];
  iconUrls: string[];
}

// Ad Tag Detection Function (preserved from original)
const detectAdTags = (html: string) => {
  const htmlLower = html.toLowerCase();
  
  return {
    hasGAM: htmlLower.includes('googletag') || htmlLower.includes('gpt.js'),
    hasAdSense: htmlLower.includes('pagead2.googlesyndication.com') || htmlLower.includes('adsbygoogle'),
    hasPrebid: htmlLower.includes('prebid.js') || htmlLower.includes('pbjs.que'),
    hasAPS: htmlLower.includes('apstag.js') || htmlLower.includes('apstag.init'),
    hasIX: htmlLower.includes('ix.js') || htmlLower.includes('indexexchange'),
    hasANX: htmlLower.includes('acdn.adnxs.com/prebid') || htmlLower.includes('anx'),
    hasOpenX: htmlLower.includes('tags.openx.net') || htmlLower.includes('ox.request'),
    hasRubicon: htmlLower.includes('rubiconproject.com'),
    hasPubMatic: htmlLower.includes('ads.pubmatic.com'),
    hasVPAID: htmlLower.includes('vpaid.js') || htmlLower.includes('vmap') || htmlLower.includes('ima3.js'),
    hasVMAP: htmlLower.includes('vmap'),
    hasIMA: htmlLower.includes('ima3.js'),
    hasCriteo: htmlLower.includes('static.criteo.net/js/ld/publishertag.js') || htmlLower.includes('window.criteo'),
    hasTaboola: htmlLower.includes('cdn.taboola.com') || htmlLower.includes('_tfa.push'),
    hasOutbrain: htmlLower.includes('widgets.outbrain.com'),
    hasSharethrough: htmlLower.includes('sharethrough.com'),
    hasTeads: htmlLower.includes('teads.tv'),
    hasMoat: htmlLower.includes('moatad.js'),
    hasDV: htmlLower.includes('doubleverify') || htmlLower.includes('dv.js'),
    hasIAS: htmlLower.includes('ias.js')
  };
};

// Enhanced image scraping function with better URL extraction
const scrapeImages = (html: string, targetUrl: string): ImageAnalysisData => {
  let allImageUrls: string[] = [];
  let photoUrls: string[] = [];
  let iconUrls: string[] = [];
  let totalImages = 0;
  let estimatedPhotos = 0;
  let estimatedIcons = 0;

  try {
    console.log("Starting enhanced image scraping for:", targetUrl);
    
    const parser = new DOMParser();
    const doc = parser.parseFromString(html, "text/html");
    
    if (!doc) {
      throw new Error("Failed to parse HTML");
    }
    
    const imgElements = doc.querySelectorAll("img");
    const pageOrigin = new URL(targetUrl).origin;
    const pageProtocol = new URL(targetUrl).protocol;
    
    console.log(`Found ${imgElements.length} img elements`);

    // Function to normalize and validate URLs
    const normalizeUrl = (src: string): string | null => {
      if (!src || src.startsWith("data:") || src.length < 5) {
        return null;
      }
      
      let normalizedSrc = src.trim();
      
      // Handle protocol-relative URLs
      if (normalizedSrc.startsWith("//")) {
        return pageProtocol + normalizedSrc;
      }
      // Handle relative paths
      else if (!normalizedSrc.startsWith("http")) {
        if (normalizedSrc.startsWith("/")) {
          return pageOrigin + normalizedSrc;
        } else {
          return pageOrigin + "/" + normalizedSrc;
        }
      }
      
      return normalizedSrc;
    };

    // Extract URLs from img elements with multiple attribute checks
    imgElements.forEach((el) => {
      const srcCandidates = [
        el.getAttribute("src"),
        el.getAttribute("data-src"),
        el.getAttribute("data-lazy-src"),
        el.getAttribute("data-original"),
        el.getAttribute("data-url"),
        el.getAttribute("data-srcset")?.split(',')[0]?.split(' ')[0],
        el.getAttribute("srcset")?.split(',')[0]?.split(' ')[0],
      ].filter(Boolean);

      for (const candidate of srcCandidates) {
        if (candidate) {
          const normalizedUrl = normalizeUrl(candidate);
          if (normalizedUrl) {
            try {
              new URL(normalizedUrl); // Validate URL
              
              if (!allImageUrls.includes(normalizedUrl)) {
                allImageUrls.push(normalizedUrl);
                console.log("Found image URL:", normalizedUrl);
              }
              break;
            } catch (urlError) {
              console.log("Invalid URL skipped:", candidate);
            }
          }
        }
      }
    });

    // Scan for CSS background images in style attributes
    const elementsWithStyle = doc.querySelectorAll("[style*='background']");
    elementsWithStyle.forEach((el) => {
      const style = el.getAttribute("style") || "";
      const bgImageMatch = style.match(/background-image:\s*url\(['"]?([^'"\\)]+)['"]?\)/i);
      if (bgImageMatch) {
        const bgUrl = normalizeUrl(bgImageMatch[1]);
        if (bgUrl && !allImageUrls.includes(bgUrl)) {
          try {
            new URL(bgUrl);
            allImageUrls.push(bgUrl);
            console.log("Found background image URL:", bgUrl);
          } catch (e) {
            console.log("Invalid background URL skipped:", bgUrl);
          }
        }
      }
    });

    // Scan style tags for CSS background images
    const styleTags = doc.querySelectorAll("style");
    styleTags.forEach((styleTag) => {
      const styleContent = styleTag.textContent || "";
      const bgImageMatches = styleContent.match(/background-image:\s*url\(['"]?([^'"\\)]+)['"]?\)/gi);
      if (bgImageMatches) {
        bgImageMatches.forEach((match) => {
          const urlMatch = match.match(/url\(['"]?([^'"\\)]+)['"]?\)/i);
          if (urlMatch) {
            const bgUrl = normalizeUrl(urlMatch[1]);
            if (bgUrl && !allImageUrls.includes(bgUrl)) {
              try {
                new URL(bgUrl);
                allImageUrls.push(bgUrl);
                console.log("Found CSS background image URL:", bgUrl);
              } catch (e) {
                console.log("Invalid CSS background URL skipped:", bgUrl);
              }
            }
          }
        });
      }
    });

    // Enhanced classification of icons vs. photos
    allImageUrls.forEach((url) => {
      const lower = url.toLowerCase();
      const filename = url.split('/').pop() || '';
      const filenameLower = filename.toLowerCase();
      
      // Enhanced icon detection
      const isIcon = 
        // Keywords in URL path
        /logo|icon|favicon|sprite|symbol|arrow|check|close|menu|search|play|pause|stop|avatar|btn|button/.test(lower) ||
        // SVG files are typically icons
        /\.svg(\?|$)/.test(lower) ||
        // Small dimensions in URL
        /w=\d{1,2}[^0-9]|h=\d{1,2}[^0-9]/.test(url) ||
        // Icon-specific domains or paths
        /cdn.*icon|icon.*cdn/.test(lower) ||
        // Filename patterns
        /^(icon|logo|sprite|symbol)/.test(filenameLower) ||
        // Small file size indicators
        /thumb|mini|small/.test(lower);
      
      if (isIcon) {
        iconUrls.push(url);
      } else {
        photoUrls.push(url);
      }
    });

    totalImages = allImageUrls.length;
    estimatedPhotos = photoUrls.length;
    estimatedIcons = iconUrls.length;

    console.log(`Enhanced image scraping results: ${totalImages} total, ${estimatedPhotos} photos, ${estimatedIcons} icons`);
    console.log("Sample URLs found:", allImageUrls.slice(0, 5));
    console.log("Photo URLs sample:", photoUrls.slice(0, 3));
    console.log("Icon URLs sample:", iconUrls.slice(0, 3));

  } catch (err) {
    console.error("Enhanced image scraping error:", err);
    // Return empty arrays on error but log the issue
  }

  return {
    totalImages,
    estimatedPhotos,
    estimatedIcons,
    imageUrls: allImageUrls,
    photoUrls,
    iconUrls,
  };
};

// Basic tech stack detection (fallback method)
const detectBasicTechStack = (html: string): TechEntry[] => {
  const techStack: TechEntry[] = [];
  const htmlLower = html.toLowerCase();
  
  // Frontend Frameworks
  if (htmlLower.includes('react') || htmlLower.includes('_reactinternalfiber')) {
    techStack.push({ category: 'JavaScript frameworks', technology: 'React' });
  }
  if (htmlLower.includes('angular') || htmlLower.includes('ng-version')) {
    techStack.push({ category: 'JavaScript frameworks', technology: 'Angular' });
  }
  if (htmlLower.includes('vue') || htmlLower.includes('__vue__')) {
    techStack.push({ category: 'JavaScript frameworks', technology: 'Vue.js' });
  }
  
  // CSS Frameworks
  if (htmlLower.includes('bootstrap') || htmlLower.includes('btn-primary')) {
    techStack.push({ category: 'CSS frameworks', technology: 'Bootstrap' });
  }
  if (htmlLower.includes('tailwind') || htmlLower.includes('tw-')) {
    techStack.push({ category: 'CSS frameworks', technology: 'Tailwind CSS' });
  }
  
  // Analytics
  if (htmlLower.includes('google-analytics') || htmlLower.includes('gtag')) {
    techStack.push({ category: 'Analytics', technology: 'Google Analytics' });
  }
  
  // Default fallback
  if (techStack.length === 0) {
    techStack.push(
      { category: "Markup", technology: "HTML5" },
      { category: "Styling", technology: "CSS3" }
    );
  }
  
  return techStack;
};

// Fetch Google PageSpeed Insights data
const fetchPageSpeedData = async (url: string) => {
  const apiUrl =
    `https://www.googleapis.com/pagespeedonline/v5/runPagespeed?url=${encodeURIComponent(url)}&category=performance&category=accessibility&category=seo`;
  try {
    const res = await fetch(apiUrl);
    if (!res.ok) throw new Error(`PSI request failed: ${res.status}`);
    const json = await res.json();
    const lhr = json.lighthouseResult || {};
    const audits = lhr.audits || {};
    const categories = lhr.categories || {};
    return {
      coreWebVitals: {
        lcp: (audits['largest-contentful-paint']?.numericValue || 0) / 1000,
        fid: audits['first-input-delay']?.numericValue || 0,
        cls: audits['cumulative-layout-shift']?.numericValue || 0,
      },
      performanceScore: categories.performance?.score ?? 0,
      seoScore: categories.seo?.score ?? 0,
      readabilityScore: categories.accessibility?.score ?? 0,
    };
  } catch (err) {
    console.error('PSI fetch failed:', err);
    return {
      coreWebVitals: { lcp: 0, fid: 0, cls: 0 },
      performanceScore: 0,
      seoScore: 0,
      readabilityScore: 0,
    };
  }
};

// Website analysis function
const analyzeWebsite = async (url: string) => {
  console.log(`Starting analysis for: ${url}`);
  
  try {
    // Fetch HTML for analysis
    const response = await fetch(url, {
      headers: {
        'User-Agent': 'Mozilla/5.0 (compatible; WebsiteAnalyzer/1.0; +https://websiteanalyzer.com/bot)',
      },
    });

    if (!response.ok) {
      throw new Error(`Failed to fetch website: ${response.status}`);
    }

    const html = await response.text();
    console.log(`Fetched HTML, length: ${html.length} characters`);
    
    // Use basic tech stack detection for now
    const techStack = detectBasicTechStack(html);

    // Detect ad tags
    const adTags = detectAdTags(html);
    
    // Scrape real images from the HTML
    const imageAnalysis = scrapeImages(html, url);
    console.log("Image analysis completed:", imageAnalysis);
    
    const startTime = Date.now();
    const endTime = Date.now();
    const pageLoadTime = `${(endTime - startTime) / 1000}s`;

    // Basic analysis for other sections (simplified)
    const analysis_basic = await performBasicAnalysis(html, url);

    const responseSecurityHeaders = extractSecurityHeaders(response.headers as any);
<<<<<<< HEAD
    const securityScore = calculateSecurityScore(responseSecurityHeaders);

    const accessibilityViolations = analyzeAccessibility(html);

    const mobileResponsive = isMobileResponsive(html);
    const metaTags = extractMetaTags(html);
    const readabilityScore = computeReadabilityScore(html);

    let complianceStatus: 'pass' | 'warn' | 'fail' = 'pass';
    if (accessibilityViolations.length > 0 || securityScore < 80) {
      complianceStatus = securityScore < 50 || accessibilityViolations.length > 2 ? 'fail' : 'warn';
    }
=======

    const accessibilityViolations = analyzeAccessibility(html);
    const complianceStatus = accessibilityViolations.length === 0 ? 'pass' as const : 'fail' as const;
>>>>>>> e098901b

    const socialMeta = detectSocialMeta(html);
    socialMeta.hasShareButtons = detectShareButtons(html);
    const cookieInfo = detectCookieScripts(html);
    const minInfo = detectMinification(html);
    const linkIssues = await checkLinks(html, url);

    // Fetch PageSpeed Insights metrics (resolved from merge conflict)
    const psi = await fetchPageSpeedData(url);

    const coreWebVitals = psi.coreWebVitals;

    return {
      id: crypto.randomUUID(),
      url: url,
      timestamp: new Date().toISOString(),
      status: 'complete' as const,
      coreWebVitals,
      securityHeaders: responseSecurityHeaders,
      performanceScore: psi.performanceScore,
      seoScore: psi.seoScore,
<<<<<<< HEAD
      readabilityScore: readabilityScore,
      complianceStatus,
=======
      readabilityScore: psi.readabilityScore,
      complianceStatus,

>>>>>>> e098901b
      data: {
        overview: {
          overallScore: analysis_basic.overallScore,
          pageLoadTime: pageLoadTime,
          seoScore: analysis_basic.seoScore,
          userExperienceScore: analysis_basic.userExperienceScore,
        },
        ui: {
          ...analysis_basic.ui,
          imageAnalysis,
        },
        performance: { ...analysis_basic.performance, mobileResponsive },
        seo: { ...analysis_basic.seo, metaTags, readabilityScore },
        technical: {
          techStack,
          healthGrade: analysis_basic.technical.healthGrade,
          issues: analysis_basic.technical.issues,
<<<<<<< HEAD
          securityScore,
=======
>>>>>>> e098901b
          accessibility: { violations: accessibilityViolations },
          social: socialMeta,
          cookies: cookieInfo,
          minification: minInfo,
          linkIssues: linkIssues,
<<<<<<< HEAD
=======

>>>>>>> e098901b
        },
        adTags: adTags,
      },
    };
  } catch (error) {
    console.error('Analysis error:', error);
    
    // Fallback response on error
    const fallback = {
      id: crypto.randomUUID(),
      url: url,
      timestamp: new Date().toISOString(),
      status: 'error' as const,
      coreWebVitals: { lcp: 0, fid: 0, cls: 0 },
      securityHeaders: { csp: '', hsts: '', xfo: '', xcto: '', referrer: '' },
      performanceScore: 0,
      seoScore: 0,
      readabilityScore: 0,
      complianceStatus: 'fail' as const,
      data: {
        overview: {
          overallScore: 50,
          pageLoadTime: "N/A",
          seoScore: 50,
          userExperienceScore: 50,
        },
        ui: {
          colors: [{ name: 'Primary', hex: '#000000', usage: 'Text content' }],
          fonts: [{ name: 'System Font', category: 'Sans-serif', usage: 'Body text', weight: '400' }],
          images: [{ type: 'Total Images', count: 0, format: 'Mixed', totalSize: '0KB' }],
          imageAnalysis: {
            totalImages: 0,
            estimatedPhotos: 0,
            estimatedIcons: 0,
            imageUrls: [],
            photoUrls: [],
            iconUrls: [],
          },
        },
        performance: {
          coreWebVitals: [],
          performanceScore: 50,
          mobileResponsive: false,
          recommendations: [],
        },
        seo: {
          score: 50,
          metaTags: {},
          readabilityScore: 0,
          checks: [],
          recommendations: [],
        },
        technical: {
          techStack: [
            { category: "Markup", technology: "HTML5" },
            { category: "Styling", technology: "CSS3" }
          ],
          healthGrade: 'C',
          issues: [],
<<<<<<< HEAD
          securityScore: 0,
=======
>>>>>>> e098901b
          accessibility: { violations: [] },
          social: { hasOpenGraph: false, hasTwitterCard: false, hasShareButtons: false },
          cookies: { hasCookieScript: false, scripts: [] },
          minification: { cssMinified: false, jsMinified: false },
          linkIssues: { brokenLinks: [], mixedContentLinks: [] },
<<<<<<< HEAD
=======

>>>>>>> e098901b
        },
        adTags: {
          hasGAM: false,
          hasAdSense: false,
          hasPrebid: false,
          hasAPS: false,
          hasIX: false,
          hasANX: false,
          hasOpenX: false,
          hasRubicon: false,
          hasPubMatic: false,
          hasVPAID: false,
          hasVMAP: false,
          hasIMA: false,
          hasCriteo: false,
          hasTaboola: false,
          hasOutbrain: false,
          hasSharethrough: false,
          hasTeads: false,
          hasMoat: false,
          hasDV: false,
          hasIAS: false,
        },
      },
      message: "Image scraping failed, returning empty arrays",
    };
    return fallback;
  }
};

// Basic HTML analysis function (preserved existing logic minus detectTechStack)
const performBasicAnalysis = async (html: string, url: string) => {
  const titleMatch = html.match(/<title[^>]*>([^<]*)<\/title>/i);
  const metaDescMatch = html.match(/<meta[^>]*name="description"[^>]*content="([^"]*)"[^>]*>/i);
  const h1Matches = html.match(/<h1[^>]*>([^<]*)<\/h1>/gi) || [];
  const imageMatches = html.match(/<img[^>]*>/gi) || [];
  
  const imagesWithoutAlt = imageMatches.filter(img => !img.includes('alt=')).length;
  
  const hasTitle = !!titleMatch;
  const hasMetaDesc = !!metaDescMatch;
  const hasH1 = h1Matches.length > 0;
  const hasGoodImageAlt = imagesWithoutAlt === 0;
  
  const seoScore = [hasTitle, hasMetaDesc, hasH1, hasGoodImageAlt].filter(Boolean).length * 25;
  const htmlSize = html.length;
  const performanceScore = Math.max(0, 100 - Math.floor(htmlSize / 10000));
  const overallScore = Math.round((seoScore + performanceScore + 70) / 3);
  
  return {
    overallScore,
    seoScore,
    userExperienceScore: 70,
    ui: {
<<<<<<< HEAD
      colors: buildColorObjects(extractCssColors(html)),
=======

      colors: buildColorObjects(extractCssColors(html)),

>>>>>>> e098901b
      fonts: buildFontObjects(extractFontFamilies(html)),
      images: analyzeImages(imageMatches),
      contrastIssues: extractContrastIssues(html),
    },
    performance: {
      coreWebVitals: [
        { name: 'Largest Contentful Paint', value: 2.1, benchmark: 2.5 },
        { name: 'First Input Delay', value: 85, benchmark: 100 },
        { name: 'Cumulative Layout Shift', value: 0.08, benchmark: 0.1 },
      ],
      performanceScore,
      recommendations: generatePerformanceRecommendations(htmlSize, imageMatches.length),
    },
    seo: {
      score: seoScore,
      checks: [
        { name: 'Title Tag', status: hasTitle ? 'good' : 'error', description: hasTitle ? 'Page has a descriptive title' : 'Missing title tag' },
        { name: 'Meta Description', status: hasMetaDesc ? 'good' : 'error', description: hasMetaDesc ? 'Meta description is present' : 'Missing meta description' },
        { name: 'H1 Tag', status: hasH1 ? 'good' : 'warning', description: hasH1 ? 'H1 tag found' : 'Missing H1 tag' },
        { name: 'Image Alt Text', status: hasGoodImageAlt ? 'good' : 'error', description: hasGoodImageAlt ? 'All images have alt text' : `${imagesWithoutAlt} images missing alt text` },
      ],
      recommendations: generateSEORecommendations(hasTitle, hasMetaDesc, hasH1, imagesWithoutAlt),
    },
    technical: {
      techStack: [],
      healthGrade: calculateHealthGrade(seoScore, performanceScore),
      issues: generateTechnicalIssues(html, htmlSize),
    },
  };
};

// Helper functions
const buildColorObjects = (colors: string[]) => {
  if (colors.length === 0) {
    return [
      { name: 'Primary', hex: '#000000', usage: 'Text content' },
      { name: 'Background', hex: '#FFFFFF', usage: 'Background' },
    ];
  }
  return colors.map((hex, index) => ({ name: `Color ${index + 1}`, hex, usage: index === 0 ? 'Primary' : 'Secondary' }));
};

const buildFontObjects = (fonts: string[]) => {
  if (fonts.length === 0) {
    return [
      { name: 'System Font', category: 'Sans-serif', usage: 'Body text', weight: '400' },
    ];
  }
  return fonts.map(font => ({ name: font, category: 'Sans-serif', usage: 'Body text', weight: '400' }));
};

const analyzeImages = (imageMatches: string[]) => {
  const totalImages = imageMatches.length;
  return [
    { type: 'Total Images', count: totalImages, format: 'Mixed', totalSize: `${Math.round(totalImages * 50)}KB` },
    { type: 'Estimated Photos', count: Math.floor(totalImages * 0.6), format: 'JPG/PNG', totalSize: `${Math.round(totalImages * 30)}KB` },
    { type: 'Estimated Icons', count: Math.floor(totalImages * 0.4), format: 'SVG/PNG', totalSize: `${Math.round(totalImages * 20)}KB` },
  ];
};

const generatePerformanceRecommendations = (htmlSize: number, imageCount: number) => {
  const recommendations = [];
  
  if (htmlSize > 100000) {
    recommendations.push({
      type: 'warning' as const,
      title: 'Large HTML Size',
      description: 'Consider minifying HTML and removing unused code',
    });
  }
  
  if (imageCount > 10) {
    recommendations.push({
      type: 'info' as const,
      title: 'Optimize Images',
      description: 'Consider using WebP format and lazy loading for better performance',
    });
  }
  
  return recommendations;
};

const generateSEORecommendations = (hasTitle: boolean, hasMetaDesc: boolean, hasH1: boolean, missingAltCount: number) => {
  const recommendations = [];
  
  if (!hasTitle) {
    recommendations.push({
      title: 'Add Title Tag',
      description: 'Include a descriptive title tag for better SEO',
      priority: 'high' as const,
    });
  }
  
  if (!hasMetaDesc) {
    recommendations.push({
      title: 'Add Meta Description',
      description: 'Include a compelling meta description',
      priority: 'high' as const,
    });
  }
  
  if (!hasH1) {
    recommendations.push({
      title: 'Add H1 Tag',
      description: 'Include a main heading (H1) tag',
      priority: 'medium' as const,
    });
  }
  
  if (missingAltCount > 0) {
    recommendations.push({
      title: 'Fix Image Alt Text',
      description: `Add alt text to ${missingAltCount} images`,
      priority: 'medium' as const,
    });
  }
  
  return recommendations;
};

const calculateHealthGrade = (seoScore: number, performanceScore: number) => {
  const averageScore = (seoScore + performanceScore) / 2;
  
  if (averageScore >= 90) return 'A+';
  if (averageScore >= 80) return 'A';
  if (averageScore >= 70) return 'B+';
  if (averageScore >= 60) return 'B';
  if (averageScore >= 50) return 'C+';
  return 'C';
};

const generateTechnicalIssues = (html: string, htmlSize: number) => {
  const issues = [];
  
  if (!html.includes('<!DOCTYPE html>')) {
    issues.push({
      type: 'HTML',
      description: 'Missing DOCTYPE declaration',
      severity: 'medium' as const,
      status: 'Open',
    });
  }
  
  if (htmlSize > 200000) {
    issues.push({
      type: 'Performance',
      description: 'Large page size detected',
      severity: 'medium' as const,
      status: 'Open',
    });
  }
  
  if (!html.includes('lang=')) {
    issues.push({
      type: 'Accessibility',
      description: 'Missing language declaration',
      severity: 'low' as const,
      status: 'Open',
    });
  }
  
  return issues;
};

// Rate limiting function (preserved from original)
const checkRateLimit = async (supabase: any, ipAddress: string): Promise<{ allowed: boolean; resetTime?: number }> => {
  const oneHourAgo = new Date(Date.now() - 60 * 60 * 1000).toISOString();
  
  await supabase
    .from('rate_limits')
    .delete()
    .lt('window_start', oneHourAgo);

  const { data: rateLimit } = await supabase
    .from('rate_limits')
    .select('*')
    .eq('ip_address', ipAddress)
    .single();

  if (!rateLimit) {
    await supabase
      .from('rate_limits')
      .insert({
        ip_address: ipAddress,
        request_count: 1,
        window_start: new Date().toISOString()
      });
    return { allowed: true };
  }

  if (rateLimit.request_count >= 30) {
    const resetTime = new Date(rateLimit.window_start).getTime() + (60 * 60 * 1000);
    return { allowed: false, resetTime };
  }

  await supabase
    .from('rate_limits')
    .update({ request_count: rateLimit.request_count + 1 })
    .eq('ip_address', ipAddress);

  return { allowed: true };
};

// Logging function (preserved from original)
const logRequest = async (supabase: any, ipAddress: string, urlParam: string, status: number, errorMessage?: string) => {
  await supabase
    .from('api_logs')
    .insert({
      ip_address: ipAddress,
      url_parameter: urlParam,
      response_status: status,
      error_message: errorMessage,
    });
};

serve(async (req) => {
  // Handle CORS preflight requests
  if (req.method === 'OPTIONS') {
    return new Response(null, { 
      headers: { ...corsHeaders, ...securityHeaders },
      status: 200 
    });
  }

  // Initialize Supabase client
  const supabaseUrl = Deno.env.get('SUPABASE_URL')!;
  const supabaseKey = Deno.env.get('SUPABASE_SERVICE_ROLE_KEY')!;
  const supabase = createClient(supabaseUrl, supabaseKey);

  // Get client IP address
  const ipAddress = req.headers.get('x-forwarded-for') || 
                   req.headers.get('x-real-ip') || 
                   'unknown';

  try {
    // Only allow GET requests
    if (req.method !== 'GET') {
      await logRequest(supabase, ipAddress, '', 405, 'Method not allowed');
      return new Response(
        JSON.stringify({ error: 'Method not allowed' }),
        { 
          status: 405, 
          headers: { ...corsHeaders, ...securityHeaders, 'Content-Type': 'application/json' }
        }
      );
    }

    // Check rate limiting
    const rateLimitCheck = await checkRateLimit(supabase, ipAddress);
    if (!rateLimitCheck.allowed) {
      await logRequest(supabase, ipAddress, '', 429, 'Rate limit exceeded');
      return new Response(
        JSON.stringify({ 
          error: 'Rate limit exceeded. Maximum 30 requests per hour.',
          resetTime: rateLimitCheck.resetTime 
        }),
        { 
          status: 429,
          headers: { 
            ...corsHeaders, 
            ...securityHeaders, 
            'Content-Type': 'application/json',
            'Retry-After': '3600'
          }
        }
      );
    }

    // Extract and validate URL parameter
    const url = new URL(req.url);
    const targetUrl = url.searchParams.get('url');

    if (!targetUrl) {
      await logRequest(supabase, ipAddress, '', 400, 'Missing url parameter');
      return new Response(
        JSON.stringify({ error: 'Missing required parameter: url' }),
        { 
          status: 400, 
          headers: { ...corsHeaders, ...securityHeaders, 'Content-Type': 'application/json' }
        }
      );
    }

    // Validate URL format
    const validation = urlValidation(targetUrl);
    if (!validation.isValid) {
      await logRequest(supabase, ipAddress, targetUrl, 400, validation.error);
      return new Response(
        JSON.stringify({ error: validation.error }),
        { 
          status: 400, 
          headers: { ...corsHeaders, ...securityHeaders, 'Content-Type': 'application/json' }
        }
      );
    }

    // Check cache first
    const urlHash = btoa(targetUrl);
    const { data: cachedResult } = await supabase
      .from('analysis_cache')
      .select('*')
      .eq('url_hash', urlHash)
      .gt('expires_at', new Date().toISOString())
      .single();

    if (cachedResult) {
      console.log('Returning cached result for:', targetUrl);
      await logRequest(supabase, ipAddress, targetUrl, 200);
      return new Response(
        JSON.stringify(cachedResult.analysis_data),
        { 
          status: 200, 
          headers: { ...corsHeaders, ...securityHeaders, 'Content-Type': 'application/json' }
        }
      );
    }

    // Perform actual website analysis
    console.log('Performing new analysis for:', targetUrl);
    const analysisData = await analyzeWebsite(targetUrl);

    if (analysisData.status === 'error') {
      await logRequest(supabase, ipAddress, targetUrl, 200, analysisData.message || 'analysis failed');
      return new Response(
        JSON.stringify(analysisData),
        {
          status: 200,
          headers: { ...corsHeaders, ...securityHeaders, 'Content-Type': 'application/json' }
        }
      );
    }

    // Cache the result
    await supabase
      .from('analysis_cache')
      .upsert({
        url_hash: urlHash,
        original_url: targetUrl,
        analysis_data: analysisData,
        core_web_vitals: analysisData.coreWebVitals,
        security_headers: analysisData.securityHeaders,
        performance_score: analysisData.performanceScore,
        seo_score: analysisData.seoScore,
        readability_score: analysisData.readabilityScore,
        compliance_status: analysisData.complianceStatus,
        created_at: new Date().toISOString(),
        expires_at: new Date(Date.now() + 24 * 60 * 60 * 1000).toISOString(),
      });

    // Log successful request
    await logRequest(supabase, ipAddress, targetUrl, 200);

    // Return analysis result
    return new Response(
      JSON.stringify(analysisData),
      {
        status: 200,
        headers: { ...corsHeaders, ...securityHeaders, 'Content-Type': 'application/json' }
      }
    );

  } catch (error) {
    console.error('API Error:', error);
    await logRequest(supabase, ipAddress, '', 500, error.message);
    
    return new Response(
      JSON.stringify({ error: 'Internal server error' }),
      { 
        status: 500, 
        headers: { ...corsHeaders, ...securityHeaders, 'Content-Type': 'application/json' }
      }
    );
  }
});

// Export for testing purposes
export { analyzeWebsite };<|MERGE_RESOLUTION|>--- conflicted
+++ resolved
@@ -6,11 +6,8 @@
 import { analyzeAccessibility, extractSecurityHeaders } from '../../src/lib/accessibility.ts';
 import { extractContrastIssues, extractCssColors, extractFontFamilies } from '../../src/lib/design.ts';
 import { detectSocialMeta, detectShareButtons, detectCookieScripts, detectMinification, checkLinks } from '../../src/lib/social.ts';
-<<<<<<< HEAD
 import { extractMetaTags, isMobileResponsive, computeReadabilityScore, calculateSecurityScore } from '../../src/lib/seo.ts';
-=======
-
->>>>>>> e098901b
+
 
 // CORS headers for frontend communication
 const corsHeaders = {
@@ -367,7 +364,7 @@
     const analysis_basic = await performBasicAnalysis(html, url);
 
     const responseSecurityHeaders = extractSecurityHeaders(response.headers as any);
-<<<<<<< HEAD
+
     const securityScore = calculateSecurityScore(responseSecurityHeaders);
 
     const accessibilityViolations = analyzeAccessibility(html);
@@ -380,11 +377,7 @@
     if (accessibilityViolations.length > 0 || securityScore < 80) {
       complianceStatus = securityScore < 50 || accessibilityViolations.length > 2 ? 'fail' : 'warn';
     }
-=======
-
-    const accessibilityViolations = analyzeAccessibility(html);
-    const complianceStatus = accessibilityViolations.length === 0 ? 'pass' as const : 'fail' as const;
->>>>>>> e098901b
+
 
     const socialMeta = detectSocialMeta(html);
     socialMeta.hasShareButtons = detectShareButtons(html);
@@ -406,14 +399,10 @@
       securityHeaders: responseSecurityHeaders,
       performanceScore: psi.performanceScore,
       seoScore: psi.seoScore,
-<<<<<<< HEAD
+
       readabilityScore: readabilityScore,
       complianceStatus,
-=======
-      readabilityScore: psi.readabilityScore,
-      complianceStatus,
-
->>>>>>> e098901b
+
       data: {
         overview: {
           overallScore: analysis_basic.overallScore,
@@ -431,19 +420,15 @@
           techStack,
           healthGrade: analysis_basic.technical.healthGrade,
           issues: analysis_basic.technical.issues,
-<<<<<<< HEAD
+
           securityScore,
-=======
->>>>>>> e098901b
+
           accessibility: { violations: accessibilityViolations },
           social: socialMeta,
           cookies: cookieInfo,
           minification: minInfo,
           linkIssues: linkIssues,
-<<<<<<< HEAD
-=======
-
->>>>>>> e098901b
+
         },
         adTags: adTags,
       },
@@ -503,19 +488,14 @@
           ],
           healthGrade: 'C',
           issues: [],
-<<<<<<< HEAD
           securityScore: 0,
-=======
->>>>>>> e098901b
+
           accessibility: { violations: [] },
           social: { hasOpenGraph: false, hasTwitterCard: false, hasShareButtons: false },
           cookies: { hasCookieScript: false, scripts: [] },
           minification: { cssMinified: false, jsMinified: false },
           linkIssues: { brokenLinks: [], mixedContentLinks: [] },
-<<<<<<< HEAD
-=======
-
->>>>>>> e098901b
+
         },
         adTags: {
           hasGAM: false,
@@ -570,13 +550,8 @@
     seoScore,
     userExperienceScore: 70,
     ui: {
-<<<<<<< HEAD
       colors: buildColorObjects(extractCssColors(html)),
-=======
-
-      colors: buildColorObjects(extractCssColors(html)),
-
->>>>>>> e098901b
+
       fonts: buildFontObjects(extractFontFamilies(html)),
       images: analyzeImages(imageMatches),
       contrastIssues: extractContrastIssues(html),
