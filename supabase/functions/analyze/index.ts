// DEPRECATED: Old HTML keyword scans removed—now using Wappalyzer for tech detection

import { serve } from "https://deno.land/std@0.168.0/http/server.ts"
import { createClient } from 'https://esm.sh/@supabase/supabase-js@2'
import { DOMParser } from "https://deno.land/x/deno_dom@v0.1.38/deno-dom-wasm.ts";

// CORS headers for frontend communication
const corsHeaders = {
  'Access-Control-Allow-Origin': '*',
  'Access-Control-Allow-Headers': 'authorization, x-client-info, apikey, content-type',
  'Access-Control-Allow-Methods': 'GET, POST, OPTIONS',
}

// Security headers
const securityHeaders = {
  'Content-Security-Policy': "default-src 'self'",
  'X-Frame-Options': 'DENY',
  'X-Content-Type-Options': 'nosniff',
  'Referrer-Policy': 'strict-origin-when-cross-origin',
}

// URL validation schema
const urlValidation = (url: string): { isValid: boolean; error?: string } => {
  try {
    const parsed = new URL(url);
    if (!['http:', 'https:'].includes(parsed.protocol)) {
      return { isValid: false, error: 'Only HTTP and HTTPS protocols are allowed' };
    }
    return { isValid: true };
  } catch (error) {
    return { isValid: false, error: 'Invalid URL format' };
  }
};

interface TechEntry {
  category: string;
  technology: string;
}

interface ImageAnalysisData {
  totalImages: number;
  estimatedPhotos: number;
  estimatedIcons: number;
  imageUrls: string[];
  photoUrls: string[];
  iconUrls: string[];
}

// Ad Tag Detection Function (preserved from original)
const detectAdTags = (html: string) => {
  const htmlLower = html.toLowerCase();
  
  return {
    hasGAM: htmlLower.includes('googletag') || htmlLower.includes('gpt.js'),
    hasAdSense: htmlLower.includes('pagead2.googlesyndication.com') || htmlLower.includes('adsbygoogle'),
    hasPrebid: htmlLower.includes('prebid.js') || htmlLower.includes('pbjs.que'),
    hasAPS: htmlLower.includes('apstag.js') || htmlLower.includes('apstag.init'),
    hasIX: htmlLower.includes('ix.js') || htmlLower.includes('indexexchange'),
    hasANX: htmlLower.includes('acdn.adnxs.com/prebid') || htmlLower.includes('anx'),
    hasOpenX: htmlLower.includes('tags.openx.net') || htmlLower.includes('ox.request'),
    hasRubicon: htmlLower.includes('rubiconproject.com'),
    hasPubMatic: htmlLower.includes('ads.pubmatic.com'),
    hasVPAID: htmlLower.includes('vpaid.js') || htmlLower.includes('vmap') || htmlLower.includes('ima3.js'),
    hasVMAP: htmlLower.includes('vmap'),
    hasIMA: htmlLower.includes('ima3.js'),
    hasCriteo: htmlLower.includes('static.criteo.net/js/ld/publishertag.js') || htmlLower.includes('window.criteo'),
    hasTaboola: htmlLower.includes('cdn.taboola.com') || htmlLower.includes('_tfa.push'),
    hasOutbrain: htmlLower.includes('widgets.outbrain.com'),
    hasSharethrough: htmlLower.includes('sharethrough.com'),
    hasTeads: htmlLower.includes('teads.tv'),
    hasMoat: htmlLower.includes('moatad.js'),
    hasDV: htmlLower.includes('doubleverify') || htmlLower.includes('dv.js'),
    hasIAS: htmlLower.includes('ias.js')
  };
};

// Enhanced image scraping function with better URL extraction
const scrapeImages = (html: string, targetUrl: string): ImageAnalysisData => {
  let allImageUrls: string[] = [];
  let photoUrls: string[] = [];
  let iconUrls: string[] = [];
  let totalImages = 0;
  let estimatedPhotos = 0;
  let estimatedIcons = 0;

  try {
    console.log("Starting enhanced image scraping for:", targetUrl);
    
    const parser = new DOMParser();
    const doc = parser.parseFromString(html, "text/html");
    
    if (!doc) {
      throw new Error("Failed to parse HTML");
    }
    
    const imgElements = doc.querySelectorAll("img");
    const pageOrigin = new URL(targetUrl).origin;
    const pageProtocol = new URL(targetUrl).protocol;
    
    console.log(`Found ${imgElements.length} img elements`);

    // Function to normalize and validate URLs
    const normalizeUrl = (src: string): string | null => {
      if (!src || src.startsWith("data:") || src.length < 5) {
        return null;
      }
      
      let normalizedSrc = src.trim();
      
      // Handle protocol-relative URLs
      if (normalizedSrc.startsWith("//")) {
        return pageProtocol + normalizedSrc;
      }
      // Handle relative paths
      else if (!normalizedSrc.startsWith("http")) {
        if (normalizedSrc.startsWith("/")) {
          return pageOrigin + normalizedSrc;
        } else {
          return pageOrigin + "/" + normalizedSrc;
        }
      }
      
      return normalizedSrc;
    };

    // Extract URLs from img elements with multiple attribute checks
    imgElements.forEach((el) => {
      const srcCandidates = [
        el.getAttribute("src"),
        el.getAttribute("data-src"),
        el.getAttribute("data-lazy-src"),
        el.getAttribute("data-original"),
        el.getAttribute("data-url"),
        el.getAttribute("data-srcset")?.split(',')[0]?.split(' ')[0],
        el.getAttribute("srcset")?.split(',')[0]?.split(' ')[0],
      ].filter(Boolean);

      for (const candidate of srcCandidates) {
        if (candidate) {
          const normalizedUrl = normalizeUrl(candidate);
          if (normalizedUrl) {
            try {
              new URL(normalizedUrl); // Validate URL
              
              if (!allImageUrls.includes(normalizedUrl)) {
                allImageUrls.push(normalizedUrl);
                console.log("Found image URL:", normalizedUrl);
              }
              break;
            } catch (urlError) {
              console.log("Invalid URL skipped:", candidate);
            }
          }
        }
      }
    });

    // Scan for CSS background images in style attributes
    const elementsWithStyle = doc.querySelectorAll("[style*='background']");
    elementsWithStyle.forEach((el) => {
      const style = el.getAttribute("style") || "";
      const bgImageMatch = style.match(/background-image:\s*url\(['"]?([^'"\\)]+)['"]?\)/i);
      if (bgImageMatch) {
        const bgUrl = normalizeUrl(bgImageMatch[1]);
        if (bgUrl && !allImageUrls.includes(bgUrl)) {
          try {
            new URL(bgUrl);
            allImageUrls.push(bgUrl);
            console.log("Found background image URL:", bgUrl);
          } catch (e) {
            console.log("Invalid background URL skipped:", bgUrl);
          }
        }
      }
    });

    // Scan style tags for CSS background images
    const styleTags = doc.querySelectorAll("style");
    styleTags.forEach((styleTag) => {
      const styleContent = styleTag.textContent || "";
      const bgImageMatches = styleContent.match(/background-image:\s*url\(['"]?([^'"\\)]+)['"]?\)/gi);
      if (bgImageMatches) {
        bgImageMatches.forEach((match) => {
          const urlMatch = match.match(/url\(['"]?([^'"\\)]+)['"]?\)/i);
          if (urlMatch) {
            const bgUrl = normalizeUrl(urlMatch[1]);
            if (bgUrl && !allImageUrls.includes(bgUrl)) {
              try {
                new URL(bgUrl);
                allImageUrls.push(bgUrl);
                console.log("Found CSS background image URL:", bgUrl);
              } catch (e) {
                console.log("Invalid CSS background URL skipped:", bgUrl);
              }
            }
          }
        });
      }
    });

    // Enhanced classification of icons vs. photos
    allImageUrls.forEach((url) => {
      const lower = url.toLowerCase();
      const filename = url.split('/').pop() || '';
      const filenameLower = filename.toLowerCase();
      
      // Enhanced icon detection
      const isIcon = 
        // Keywords in URL path
        /logo|icon|favicon|sprite|symbol|arrow|check|close|menu|search|play|pause|stop|avatar|btn|button/.test(lower) ||
        // SVG files are typically icons
        /\.svg(\?|$)/.test(lower) ||
        // Small dimensions in URL
        /w=\d{1,2}[^0-9]|h=\d{1,2}[^0-9]/.test(url) ||
        // Icon-specific domains or paths
        /cdn.*icon|icon.*cdn/.test(lower) ||
        // Filename patterns
        /^(icon|logo|sprite|symbol)/.test(filenameLower) ||
        // Small file size indicators
        /thumb|mini|small/.test(lower);
      
      if (isIcon) {
        iconUrls.push(url);
      } else {
        photoUrls.push(url);
      }
    });

    totalImages = allImageUrls.length;
    estimatedPhotos = photoUrls.length;
    estimatedIcons = iconUrls.length;

    console.log(`Enhanced image scraping results: ${totalImages} total, ${estimatedPhotos} photos, ${estimatedIcons} icons`);
    console.log("Sample URLs found:", allImageUrls.slice(0, 5));
    console.log("Photo URLs sample:", photoUrls.slice(0, 3));
    console.log("Icon URLs sample:", iconUrls.slice(0, 3));

  } catch (err) {
    console.error("Enhanced image scraping error:", err);
    // Return empty arrays on error but log the issue
  }

  return {
    totalImages,
    estimatedPhotos,
    estimatedIcons,
    imageUrls: allImageUrls,
    photoUrls,
    iconUrls,
  };
};

// Basic tech stack detection (fallback method)
const detectBasicTechStack = (html: string): TechEntry[] => {
  const techStack: TechEntry[] = [];
  const htmlLower = html.toLowerCase();
  
  // Frontend Frameworks
  if (htmlLower.includes('react') || htmlLower.includes('_reactinternalfiber')) {
    techStack.push({ category: 'JavaScript frameworks', technology: 'React' });
  }
  if (htmlLower.includes('angular') || htmlLower.includes('ng-version')) {
    techStack.push({ category: 'JavaScript frameworks', technology: 'Angular' });
  }
  if (htmlLower.includes('vue') || htmlLower.includes('__vue__')) {
    techStack.push({ category: 'JavaScript frameworks', technology: 'Vue.js' });
  }
  
  // CSS Frameworks
  if (htmlLower.includes('bootstrap') || htmlLower.includes('btn-primary')) {
    techStack.push({ category: 'CSS frameworks', technology: 'Bootstrap' });
  }
  if (htmlLower.includes('tailwind') || htmlLower.includes('tw-')) {
    techStack.push({ category: 'CSS frameworks', technology: 'Tailwind CSS' });
  }
  
  // Analytics
  if (htmlLower.includes('google-analytics') || htmlLower.includes('gtag')) {
    techStack.push({ category: 'Analytics', technology: 'Google Analytics' });
  }
  
  // Default fallback
  if (techStack.length === 0) {
    techStack.push(
      { category: "Markup", technology: "HTML5" },
      { category: "Styling", technology: "CSS3" }
    );
  }
  
  return techStack;
};

// Fetch Google PageSpeed Insights data
const fetchPageSpeedData = async (url: string) => {
  const apiUrl =
    `https://www.googleapis.com/pagespeedonline/v5/runPagespeed?url=${encodeURIComponent(url)}&category=performance&category=accessibility&category=seo`;
  try {
    const res = await fetch(apiUrl);
    if (!res.ok) throw new Error(`PSI request failed: ${res.status}`);
    const json = await res.json();
    const lhr = json.lighthouseResult || {};
    const audits = lhr.audits || {};
    const categories = lhr.categories || {};
    return {
      coreWebVitals: {
        lcp: (audits['largest-contentful-paint']?.numericValue || 0) / 1000,
        fid: audits['first-input-delay']?.numericValue || 0,
        cls: audits['cumulative-layout-shift']?.numericValue || 0,
      },
      performanceScore: categories.performance?.score ?? 0,
      seoScore: categories.seo?.score ?? 0,
      readabilityScore: categories.accessibility?.score ?? 0,
    };
  } catch (err) {
    console.error('PSI fetch failed:', err);
    return {
      coreWebVitals: { lcp: 0, fid: 0, cls: 0 },
      performanceScore: 0,
      seoScore: 0,
      readabilityScore: 0,
    };
  }
};

// Website analysis function
const analyzeWebsite = async (url: string) => {
  console.log(`Starting analysis for: ${url}`);
  
  try {
    // Fetch HTML for analysis
    const response = await fetch(url, {
      headers: {
        'User-Agent': 'Mozilla/5.0 (compatible; WebsiteAnalyzer/1.0; +https://websiteanalyzer.com/bot)',
      },
    });

    if (!response.ok) {
      throw new Error(`Failed to fetch website: ${response.status}`);
    }

    const html = await response.text();
    console.log(`Fetched HTML, length: ${html.length} characters`);
    
    // Use basic tech stack detection for now
    const techStack = detectBasicTechStack(html);

    // Detect ad tags
    const adTags = detectAdTags(html);
    
    // Scrape real images from the HTML
    const imageAnalysis = scrapeImages(html, url);
    console.log("Image analysis completed:", imageAnalysis);
    
    const startTime = Date.now();
    const endTime = Date.now();
    const pageLoadTime = `${(endTime - startTime) / 1000}s`;

    // Basic analysis for other sections (simplified)
    const analysis_basic = await performBasicAnalysis(html, url);

    const securityHeaders = {
      csp: response.headers.get('content-security-policy') || '',
      hsts: response.headers.get('strict-transport-security') || ''
    };

<<<<<<< HEAD
    // Fetch PageSpeed Insights metrics (resolved from merge conflict)
    const psi = await fetchPageSpeedData(url);

    const coreWebVitals = psi.coreWebVitals;
=======
    const coreWebVitals = { lcp: 0, fid: 0, cls: 0 };
>>>>>>> bbdb82e5

    return {
      id: crypto.randomUUID(),
      url: url,
      timestamp: new Date().toISOString(),
      status: 'complete' as const,
      coreWebVitals,
      securityHeaders,
<<<<<<< HEAD
      performanceScore: psi.performanceScore,
      seoScore: psi.seoScore,
      readabilityScore: psi.readabilityScore,
=======
      performanceScore: analysis_basic.performance.performanceScore,
      seoScore: analysis_basic.seo.score,
      readabilityScore: 0,
>>>>>>> bbdb82e5
      complianceStatus: 'pass' as const,
      data: {
        overview: {
          overallScore: analysis_basic.overallScore,
          pageLoadTime: pageLoadTime,
          seoScore: analysis_basic.seoScore,
          userExperienceScore: analysis_basic.userExperienceScore,
        },
        ui: {
          ...analysis_basic.ui,
          imageAnalysis,
        },
        performance: analysis_basic.performance,
        seo: analysis_basic.seo,
        technical: {
          techStack,
          healthGrade: analysis_basic.technical.healthGrade,
          issues: analysis_basic.technical.issues,
        },
        adTags: adTags,
      },
    };
  } catch (error) {
    console.error('Analysis error:', error);
    
    // Fallback response on error
    const fallback = {
      id: crypto.randomUUID(),
      url: url,
      timestamp: new Date().toISOString(),
      status: 'error' as const,
      coreWebVitals: { lcp: 0, fid: 0, cls: 0 },
      securityHeaders: { csp: '', hsts: '' },
      performanceScore: 0,
      seoScore: 0,
      readabilityScore: 0,
      complianceStatus: 'fail' as const,
      data: {
        overview: {
          overallScore: 50,
          pageLoadTime: "N/A",
          seoScore: 50,
          userExperienceScore: 50,
        },
        ui: {
          colors: [{ name: 'Primary', hex: '#000000', usage: 'Text content' }],
          fonts: [{ name: 'System Font', category: 'Sans-serif', usage: 'Body text', weight: '400' }],
          images: [{ type: 'Total Images', count: 0, format: 'Mixed', totalSize: '0KB' }],
          imageAnalysis: {
            totalImages: 0,
            estimatedPhotos: 0,
            estimatedIcons: 0,
            imageUrls: [],
            photoUrls: [],
            iconUrls: [],
          },
        },
        performance: {
          coreWebVitals: [],
          performanceScore: 50,
          recommendations: [],
        },
        seo: {
          score: 50,
          checks: [],
          recommendations: [],
        },
        technical: {
          techStack: [
            { category: "Markup", technology: "HTML5" },
            { category: "Styling", technology: "CSS3" }
          ],
          healthGrade: 'C',
          issues: [],
        },
        adTags: {
          hasGAM: false,
          hasAdSense: false,
          hasPrebid: false,
          hasAPS: false,
          hasIX: false,
          hasANX: false,
          hasOpenX: false,
          hasRubicon: false,
          hasPubMatic: false,
          hasVPAID: false,
          hasVMAP: false,
          hasIMA: false,
          hasCriteo: false,
          hasTaboola: false,
          hasOutbrain: false,
          hasSharethrough: false,
          hasTeads: false,
          hasMoat: false,
          hasDV: false,
          hasIAS: false,
        },
      },
      message: "Image scraping failed, returning empty arrays",
    };
    throw error;
  }
};

// Basic HTML analysis function (preserved existing logic minus detectTechStack)
const performBasicAnalysis = async (html: string, url: string) => {
  const titleMatch = html.match(/<title[^>]*>([^<]*)<\/title>/i);
  const metaDescMatch = html.match(/<meta[^>]*name="description"[^>]*content="([^"]*)"[^>]*>/i);
  const h1Matches = html.match(/<h1[^>]*>([^<]*)<\/h1>/gi) || [];
  const imageMatches = html.match(/<img[^>]*>/gi) || [];
  
  const imagesWithoutAlt = imageMatches.filter(img => !img.includes('alt=')).length;
  const colorMatches = html.match(/color:\s*#[0-9a-fA-F]{6}/gi) || [];
  const backgroundColorMatches = html.match(/background-color:\s*#[0-9a-fA-F]{6}/gi) || [];
  const fontMatches = html.match(/font-family:\s*[^;]+/gi) || [];
  
  const hasTitle = !!titleMatch;
  const hasMetaDesc = !!metaDescMatch;
  const hasH1 = h1Matches.length > 0;
  const hasGoodImageAlt = imagesWithoutAlt === 0;
  
  const seoScore = [hasTitle, hasMetaDesc, hasH1, hasGoodImageAlt].filter(Boolean).length * 25;
  const htmlSize = html.length;
  const performanceScore = Math.max(0, 100 - Math.floor(htmlSize / 10000));
  const overallScore = Math.round((seoScore + performanceScore + 70) / 3);
  
  return {
    overallScore,
    seoScore,
    userExperienceScore: 70,
    ui: {
      colors: extractColors(colorMatches, backgroundColorMatches),
      fonts: extractFonts(fontMatches),
      images: analyzeImages(imageMatches),
    },
    performance: {
      coreWebVitals: [
        { name: 'Largest Contentful Paint', value: 2.1, benchmark: 2.5 },
        { name: 'First Input Delay', value: 85, benchmark: 100 },
        { name: 'Cumulative Layout Shift', value: 0.08, benchmark: 0.1 },
      ],
      performanceScore,
      recommendations: generatePerformanceRecommendations(htmlSize, imageMatches.length),
    },
    seo: {
      score: seoScore,
      checks: [
        { name: 'Title Tag', status: hasTitle ? 'good' : 'error', description: hasTitle ? 'Page has a descriptive title' : 'Missing title tag' },
        { name: 'Meta Description', status: hasMetaDesc ? 'good' : 'error', description: hasMetaDesc ? 'Meta description is present' : 'Missing meta description' },
        { name: 'H1 Tag', status: hasH1 ? 'good' : 'warning', description: hasH1 ? 'H1 tag found' : 'Missing H1 tag' },
        { name: 'Image Alt Text', status: hasGoodImageAlt ? 'good' : 'error', description: hasGoodImageAlt ? 'All images have alt text' : `${imagesWithoutAlt} images missing alt text` },
      ],
      recommendations: generateSEORecommendations(hasTitle, hasMetaDesc, hasH1, imagesWithoutAlt),
    },
    technical: {
      techStack: [],
      healthGrade: calculateHealthGrade(seoScore, performanceScore),
      issues: generateTechnicalIssues(html, htmlSize),
    },
  };
};

// Helper functions
const extractColors = (colorMatches: string[], backgroundMatches: string[]) => {
  const colors = new Set([...colorMatches, ...backgroundMatches]);
  const colorArray = Array.from(colors).slice(0, 5).map((color, index) => {
    const hex = color.match(/#[0-9a-fA-F]{6}/)?.[0] || '#000000';
    return {
      name: `Color ${index + 1}`,
      hex,
      usage: color.includes('background') ? 'Background' : 'Text',
    };
  });
  
  if (colorArray.length === 0) {
    return [
      { name: 'Primary', hex: '#000000', usage: 'Text content' },
      { name: 'Background', hex: '#FFFFFF', usage: 'Background' },
    ];
  }
  
  return colorArray;
};

const extractFonts = (fontMatches: string[]) => {
  const fonts = new Set(fontMatches.map(font => 
    font.replace('font-family:', '').trim().split(',')[0].replace(/['"]/g, '')
  ));
  
  const fontArray = Array.from(fonts).slice(0, 3).map(font => ({
    name: font,
    category: 'Sans-serif',
    usage: 'Body text',
    weight: '400',
  }));
  
  if (fontArray.length === 0) {
    return [
      { name: 'System Font', category: 'Sans-serif', usage: 'Body text', weight: '400' },
    ];
  }
  
  return fontArray;
};

const analyzeImages = (imageMatches: string[]) => {
  const totalImages = imageMatches.length;
  return [
    { type: 'Total Images', count: totalImages, format: 'Mixed', totalSize: `${Math.round(totalImages * 50)}KB` },
    { type: 'Estimated Photos', count: Math.floor(totalImages * 0.6), format: 'JPG/PNG', totalSize: `${Math.round(totalImages * 30)}KB` },
    { type: 'Estimated Icons', count: Math.floor(totalImages * 0.4), format: 'SVG/PNG', totalSize: `${Math.round(totalImages * 20)}KB` },
  ];
};

const generatePerformanceRecommendations = (htmlSize: number, imageCount: number) => {
  const recommendations = [];
  
  if (htmlSize > 100000) {
    recommendations.push({
      type: 'warning' as const,
      title: 'Large HTML Size',
      description: 'Consider minifying HTML and removing unused code',
    });
  }
  
  if (imageCount > 10) {
    recommendations.push({
      type: 'info' as const,
      title: 'Optimize Images',
      description: 'Consider using WebP format and lazy loading for better performance',
    });
  }
  
  return recommendations;
};

const generateSEORecommendations = (hasTitle: boolean, hasMetaDesc: boolean, hasH1: boolean, missingAltCount: number) => {
  const recommendations = [];
  
  if (!hasTitle) {
    recommendations.push({
      title: 'Add Title Tag',
      description: 'Include a descriptive title tag for better SEO',
      priority: 'high' as const,
    });
  }
  
  if (!hasMetaDesc) {
    recommendations.push({
      title: 'Add Meta Description',
      description: 'Include a compelling meta description',
      priority: 'high' as const,
    });
  }
  
  if (!hasH1) {
    recommendations.push({
      title: 'Add H1 Tag',
      description: 'Include a main heading (H1) tag',
      priority: 'medium' as const,
    });
  }
  
  if (missingAltCount > 0) {
    recommendations.push({
      title: 'Fix Image Alt Text',
      description: `Add alt text to ${missingAltCount} images`,
      priority: 'medium' as const,
    });
  }
  
  return recommendations;
};

const calculateHealthGrade = (seoScore: number, performanceScore: number) => {
  const averageScore = (seoScore + performanceScore) / 2;
  
  if (averageScore >= 90) return 'A+';
  if (averageScore >= 80) return 'A';
  if (averageScore >= 70) return 'B+';
  if (averageScore >= 60) return 'B';
  if (averageScore >= 50) return 'C+';
  return 'C';
};

const generateTechnicalIssues = (html: string, htmlSize: number) => {
  const issues = [];
  
  if (!html.includes('<!DOCTYPE html>')) {
    issues.push({
      type: 'HTML',
      description: 'Missing DOCTYPE declaration',
      severity: 'medium' as const,
      status: 'Open',
    });
  }
  
  if (htmlSize > 200000) {
    issues.push({
      type: 'Performance',
      description: 'Large page size detected',
      severity: 'medium' as const,
      status: 'Open',
    });
  }
  
  if (!html.includes('lang=')) {
    issues.push({
      type: 'Accessibility',
      description: 'Missing language declaration',
      severity: 'low' as const,
      status: 'Open',
    });
  }
  
  return issues;
};

// Rate limiting function (preserved from original)
const checkRateLimit = async (supabase: any, ipAddress: string): Promise<{ allowed: boolean; resetTime?: number }> => {
  const oneHourAgo = new Date(Date.now() - 60 * 60 * 1000).toISOString();
  
  await supabase
    .from('rate_limits')
    .delete()
    .lt('window_start', oneHourAgo);

  const { data: rateLimit } = await supabase
    .from('rate_limits')
    .select('*')
    .eq('ip_address', ipAddress)
    .single();

  if (!rateLimit) {
    await supabase
      .from('rate_limits')
      .insert({
        ip_address: ipAddress,
        request_count: 1,
        window_start: new Date().toISOString()
      });
    return { allowed: true };
  }

  if (rateLimit.request_count >= 30) {
    const resetTime = new Date(rateLimit.window_start).getTime() + (60 * 60 * 1000);
    return { allowed: false, resetTime };
  }

  await supabase
    .from('rate_limits')
    .update({ request_count: rateLimit.request_count + 1 })
    .eq('ip_address', ipAddress);

  return { allowed: true };
};

// Logging function (preserved from original)
const logRequest = async (supabase: any, ipAddress: string, urlParam: string, status: number, errorMessage?: string) => {
  await supabase
    .from('api_logs')
    .insert({
      ip_address: ipAddress,
      url_parameter: urlParam,
      response_status: status,
      error_message: errorMessage,
    });
};

serve(async (req) => {
  // Handle CORS preflight requests
  if (req.method === 'OPTIONS') {
    return new Response(null, { 
      headers: { ...corsHeaders, ...securityHeaders },
      status: 200 
    });
  }

  // Initialize Supabase client
  const supabaseUrl = Deno.env.get('SUPABASE_URL')!;
  const supabaseKey = Deno.env.get('SUPABASE_SERVICE_ROLE_KEY')!;
  const supabase = createClient(supabaseUrl, supabaseKey);

  // Get client IP address
  const ipAddress = req.headers.get('x-forwarded-for') || 
                   req.headers.get('x-real-ip') || 
                   'unknown';

  try {
    // Only allow GET requests
    if (req.method !== 'GET') {
      await logRequest(supabase, ipAddress, '', 405, 'Method not allowed');
      return new Response(
        JSON.stringify({ error: 'Method not allowed' }),
        { 
          status: 405, 
          headers: { ...corsHeaders, ...securityHeaders, 'Content-Type': 'application/json' }
        }
      );
    }

    // Check rate limiting
    const rateLimitCheck = await checkRateLimit(supabase, ipAddress);
    if (!rateLimitCheck.allowed) {
      await logRequest(supabase, ipAddress, '', 429, 'Rate limit exceeded');
      return new Response(
        JSON.stringify({ 
          error: 'Rate limit exceeded. Maximum 30 requests per hour.',
          resetTime: rateLimitCheck.resetTime 
        }),
        { 
          status: 429,
          headers: { 
            ...corsHeaders, 
            ...securityHeaders, 
            'Content-Type': 'application/json',
            'Retry-After': '3600'
          }
        }
      );
    }

    // Extract and validate URL parameter
    const url = new URL(req.url);
    const targetUrl = url.searchParams.get('url');

    if (!targetUrl) {
      await logRequest(supabase, ipAddress, '', 400, 'Missing url parameter');
      return new Response(
        JSON.stringify({ error: 'Missing required parameter: url' }),
        { 
          status: 400, 
          headers: { ...corsHeaders, ...securityHeaders, 'Content-Type': 'application/json' }
        }
      );
    }

    // Validate URL format
    const validation = urlValidation(targetUrl);
    if (!validation.isValid) {
      await logRequest(supabase, ipAddress, targetUrl, 400, validation.error);
      return new Response(
        JSON.stringify({ error: validation.error }),
        { 
          status: 400, 
          headers: { ...corsHeaders, ...securityHeaders, 'Content-Type': 'application/json' }
        }
      );
    }

    // Check cache first
    const urlHash = btoa(targetUrl);
    const { data: cachedResult } = await supabase
      .from('analysis_cache')
      .select('*')
      .eq('url_hash', urlHash)
      .gt('expires_at', new Date().toISOString())
      .single();

    if (cachedResult) {
      console.log('Returning cached result for:', targetUrl);
      await logRequest(supabase, ipAddress, targetUrl, 200);
      return new Response(
        JSON.stringify(cachedResult.analysis_data),
        { 
          status: 200, 
          headers: { ...corsHeaders, ...securityHeaders, 'Content-Type': 'application/json' }
        }
      );
    }

    // Perform actual website analysis
    console.log('Performing new analysis for:', targetUrl);
    const analysisData = await analyzeWebsite(targetUrl);

    // Cache the result
    await supabase
      .from('analysis_cache')
      .upsert({
        url_hash: urlHash,
        original_url: targetUrl,
        analysis_data: analysisData,
        core_web_vitals: analysisData.coreWebVitals,
        security_headers: analysisData.securityHeaders,
        performance_score: analysisData.performanceScore,
        seo_score: analysisData.seoScore,
        readability_score: analysisData.readabilityScore,
        compliance_status: analysisData.complianceStatus,
        created_at: new Date().toISOString(),
        expires_at: new Date(Date.now() + 24 * 60 * 60 * 1000).toISOString(),
      });

    // Log successful request
    await logRequest(supabase, ipAddress, targetUrl, 200);

    // Return analysis result
    return new Response(
      JSON.stringify(analysisData),
      { 
        status: 200, 
        headers: { ...corsHeaders, ...securityHeaders, 'Content-Type': 'application/json' }
      }
    );

  } catch (error) {
    console.error('API Error:', error);
    await logRequest(supabase, ipAddress, '', 500, error.message);
    
    return new Response(
      JSON.stringify({ error: 'Internal server error' }),
      { 
        status: 500, 
        headers: { ...corsHeaders, ...securityHeaders, 'Content-Type': 'application/json' }
      }
    );
  }
});<|MERGE_RESOLUTION|>--- conflicted
+++ resolved
@@ -363,14 +363,14 @@
       hsts: response.headers.get('strict-transport-security') || ''
     };
 
-<<<<<<< HEAD
+ 1ccvdv-codex/implement-schema-and-typing-updates
     // Fetch PageSpeed Insights metrics (resolved from merge conflict)
     const psi = await fetchPageSpeedData(url);
 
     const coreWebVitals = psi.coreWebVitals;
-=======
+
     const coreWebVitals = { lcp: 0, fid: 0, cls: 0 };
->>>>>>> bbdb82e5
+ Codex
 
     return {
       id: crypto.randomUUID(),
@@ -379,15 +379,15 @@
       status: 'complete' as const,
       coreWebVitals,
       securityHeaders,
-<<<<<<< HEAD
+ 1ccvdv-codex/implement-schema-and-typing-updates
       performanceScore: psi.performanceScore,
       seoScore: psi.seoScore,
       readabilityScore: psi.readabilityScore,
-=======
+
       performanceScore: analysis_basic.performance.performanceScore,
       seoScore: analysis_basic.seo.score,
       readabilityScore: 0,
->>>>>>> bbdb82e5
+ Codex
       complianceStatus: 'pass' as const,
       data: {
         overview: {
