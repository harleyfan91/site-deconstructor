--- conflicted
+++ resolved
@@ -4,10 +4,7 @@
 import { createClient } from 'https://esm.sh/@supabase/supabase-js@2'
 import { DOMParser } from "https://deno.land/x/deno_dom@v0.1.38/deno-dom-wasm.ts";
 import { analyzeAccessibility, extractSecurityHeaders } from '../../src/lib/accessibility.ts';
-<<<<<<< HEAD
-=======
-import { extractContrastIssues, extractCssColors, extractFontFamilies } from '../../src/lib/design.ts';
->>>>>>> 0e7b7ab7
+
 
 // CORS headers for frontend communication
 const corsHeaders = {
@@ -363,19 +360,11 @@
     // Basic analysis for other sections (simplified)
     const analysis_basic = await performBasicAnalysis(html, url);
 
-<<<<<<< HEAD
-=======
-
->>>>>>> 0e7b7ab7
     const responseSecurityHeaders = extractSecurityHeaders(response.headers as any);
 
     const accessibilityViolations = analyzeAccessibility(html);
     const complianceStatus = accessibilityViolations.length === 0 ? 'pass' as const : 'fail' as const;
 
-<<<<<<< HEAD
-=======
-
->>>>>>> 0e7b7ab7
     // Fetch PageSpeed Insights metrics (resolved from merge conflict)
     const psi = await fetchPageSpeedData(url);
 
@@ -392,10 +381,7 @@
       seoScore: psi.seoScore,
       readabilityScore: psi.readabilityScore,
       complianceStatus,
-<<<<<<< HEAD
-=======
-
->>>>>>> 0e7b7ab7
+
       data: {
         overview: {
           overallScore: analysis_basic.overallScore,
@@ -428,13 +414,8 @@
       timestamp: new Date().toISOString(),
       status: 'error' as const,
       coreWebVitals: { lcp: 0, fid: 0, cls: 0 },
-<<<<<<< HEAD
       securityHeaders: { csp: '', hsts: '', xfo: '', xcto: '', referrer: '' },
-=======
-
-      securityHeaders: { csp: '', hsts: '', xfo: '', xcto: '', referrer: '' },
-
->>>>>>> 0e7b7ab7
+
       performanceScore: 0,
       seoScore: 0,
       readabilityScore: 0,
