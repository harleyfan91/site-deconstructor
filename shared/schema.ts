--- conflicted
+++ resolved
@@ -61,11 +61,9 @@
     .notNull()
     .default("queued"),
   payload: jsonb("payload"),
-<<<<<<< HEAD
+
   createdAt: timestamp("created_at", { mode: "date" })
-=======
-  createdAt: timestamp("created_at")
->>>>>>> 388ea96b
+
     .notNull()
     .defaultNow(),
 });
