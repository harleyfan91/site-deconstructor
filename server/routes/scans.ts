--- conflicted
+++ resolved
@@ -23,22 +23,6 @@
         returning id as scan_id`;
       console.log('✅ scan inserted', { scan_id, url: normalizedUrl });
 
-<<<<<<< HEAD
-      await sql/*sql*/`insert into public.scan_status (scan_id, status) values (${scan_id}, 'queued')`;
-
-      const taskTypes = ['tech', 'colors', 'seo', 'perf'];
-      const tasks = taskTypes.map((type) => ({
-        scan_id,
-        type,
-        status: 'queued',
-        created_at: new Date().toISOString(),
-      }));
-      await sql/*sql*/`insert into public.scan_tasks ${sql(tasks)}`;
-      console.log('🆕 tasks queued 4 for scan', scan_id);
-
-      return { scan_id };
-    });
-=======
     const taskTypes = ['tech', 'colors', 'seo', 'perf'];
     const tasks = taskTypes.map((type) => ({
       scan_id,
@@ -56,7 +40,6 @@
       await transaction.rollback();
       throw taskErr;
     }
->>>>>>> 71526d1f
 
     res.status(201).json({ scan_id });
   } catch (err) {
