--- conflicted
+++ resolved
@@ -145,11 +145,8 @@
               >
                 <XAxis dataKey="name" tick={{ fontSize: 10 }} />
                 <YAxis />
-<<<<<<< HEAD
+
                 <ChartTooltip cursor={false} content={<ChartTooltipContent />} />
-=======
-                <ChartTooltip content={<ChartTooltipContent />} />
->>>>>>> 9b668aad
                 <Bar dataKey="value" fill="#FF6B35" />
                 <Bar dataKey="benchmark" fill={theme.palette.grey[300]} />
               </RechartsBarChart>
